--- conflicted
+++ resolved
@@ -275,12 +275,7 @@
 const SampleModal = ({
   sample,
   sampleUrl,
-<<<<<<< HEAD
-  colorMapping = {},
-=======
-  fieldSchema = {},
   colorMap = {},
->>>>>>> f5e66117
   onClose,
   onPrevious,
   onNext,
@@ -352,7 +347,6 @@
     [onClose, onPrevious, onNext, fullscreen]
   );
 
-<<<<<<< HEAD
   const getDisplayOptions = (values, counts, selected) => {
     return [...values].sort().map(({ name, type }) => ({
       name,
@@ -361,19 +355,6 @@
       selected: Boolean(selected[name]),
     }));
   };
-=======
-  const makeTag = (name) => (
-    <Tag
-      key={name}
-      name={name}
-      color={colorMap[name]}
-      outline={!activeLabels[name]}
-      onClick={() =>
-        setActiveLabels({ ...activeLabels, [name]: !activeLabels[name] })
-      }
-    />
-  );
->>>>>>> f5e66117
 
   const handleSetDisplayOption = (setSelected) => (entry) => {
     setSelected((selected) => ({
@@ -397,7 +378,7 @@
             <Row key={"metadata-" + name} name={name} value={value} />
           ))}
           <DisplayOptionsSidebar
-            colorMapping={colorMapping}
+            colorMap={colorMap}
             tags={getDisplayOptions(
               tagNames.map((t) => ({ name: t })),
               tagSampleCounts,
@@ -470,50 +451,11 @@
             &gt;
           </div>
         ) : null}
-<<<<<<< HEAD
         <TopRightNavButtons>
           <TopRightNavButton
             onClick={() => setFullscreen(!fullscreen)}
             title={fullscreen ? "Unmaximize (Esc)" : "Maximize"}
             icon={fullscreen ? <FullscreenExit /> : <Fullscreen />}
-=======
-        <div
-          className="nav-button fullscreen"
-          title={fullscreen ? "Unmaximize (Esc)" : "Maximize"}
-          onClick={() => setFullscreen(!fullscreen)}
-        >
-          {fullscreen ? <FullscreenExit /> : <Fullscreen />}
-        </div>
-      </div>
-      <div className="sidebar">
-        <div className="sidebar-content">
-          <h2>
-            Metadata
-            <span className="push-right" />
-            <span className="close-wrapper" title="Close">
-              <Close onClick={onClose} />
-            </span>
-          </h2>
-          <Row name="ID" value={sample._id.$oid} />
-          <Row name="Source" value={sample.filepath} />
-          {formatMetadata(sample.metadata).map(({ name, value }) => (
-            <Row key={"metadata-" + name} name={name} value={value} />
-          ))}
-          <Row
-            name="Tags"
-            value={
-              sample.tags.length
-                ? sample.tags.map((tag) => (
-                    <Tag
-                      key={tag}
-                      name={tag}
-                      color={colorMap[tag]}
-                      maxWidth="10em"
-                    />
-                  ))
-                : "none"
-            }
->>>>>>> f5e66117
           />
           <TopRightNavButton
             onClick={onClose}
