# [FiftyOne](http://www.voxel51.com/fiftyone): Explore, Analyze and Curate Visual Datasets

<img alt="FiftyOne" src="https://user-images.githubusercontent.com/25985824/90993132-ac26fe80-e581-11ea-9efc-c3e1a0f876d8.png">

[FiftyOne](http://www.voxel51.com/docs/fiftyone) is an **open-source** machine
learning tool that helps you get closer to your data. With FiftyOne, you can
rapidly experiment with your datasets, enabling you to search, sort, filter,
visualize, analyze, and improve your datasets without wrangling or writing
custom scripts for every new dataset you collect. FiftyOne is designed to be
lightweight and easily integrate into your existing CV/ML workflows.

To stay up-to-date on all things FiftyOne, collaborate with other users, and
get support from the Voxel51 team, join the
[FiftyOne Slack Community](https://join.slack.com/t/fiftyone-users/shared_invite/zt-gtpmm76o-9AjvzNPBOzevBySKzt02gg).

Follow us [on Medium](https://medium.com/voxel51) for regular posts on computer
vision, machine learning, and data science topics.

You can also follow us on social media (
<a href="http://www.twitter.com/voxel51" rel="twitter">
<img src="docs/source/_static/images/icons/logo-twitter-dark.svg" width="16" height="16"/>
</a> <a href="http://www.facebook.com/voxel51" rel="facebook">
<img src="docs/source/_static/images/icons/logo-facebook-dark.svg" width="16" height="16" />
</a> ).

## Installation

You can install the latest stable version of FiftyOne via `pip`:

```shell
pip install --index https://pypi.voxel51.com fiftyone
```

FiftyOne requires at least Python 3.5 and pip 19.3. Consult the
[installation guide](https://voxel51.com/docs/fiftyone/getting_started/install.html)
for troubleshooting and other information about getting up-and-running with
FiftyOne.

<<<<<<< HEAD
## Quickstart

Dive right into FiftyOne by running:

```shell
fiftyone quickstart
```

This command will download a small dataset, launch the App, and print some
suggestions for exploring the dataset.
=======
## Getting started

Check out [this walkthrough](WALKTHROUGH.md) for a quick overview of using
FiftyOne. Then, peruse the documentation below.
>>>>>>> a0aa3277

## Documentation

Full documentation for FiftyOne is
[available online](https://voxel51.com/docs/fiftyone). In particular, see these
resources:

-   [Tutorials](https://voxel51.com/docs/fiftyone/tutorials/index.html)
-   [Recipes](https://voxel51.com/docs/fiftyone/recipes/index.html)
-   [User Guide](https://voxel51.com/docs/fiftyone/user_guide/index.html)
-   [CLI Documentation](https://voxel51.com/docs/fiftyone/cli/index.html)
-   [API Reference](https://voxel51.com/docs/fiftyone/api/fiftyone.html)

## Contributing to FiftyOne

FiftyOne is open source and community contributions are welcome!

Check out the [contribution guide](CONTRIBUTING.md) to learn how to get
involved.

## Installing from source

This section explains how to install the latest development version of FiftyOne
from source.

The instructions below are for macOS and Linux systems. Windows users may need
to make adjustments.

### Prerequisites

You will need:

-   [Python](https://www.python.org/) (3.5 or newer)
-   [Node.js](https://nodejs.org/) - on Linux, we recommend using
    [nvm](https://github.com/nvm-sh/nvm) to install an up-to-date version.
-   [Yarn](https://yarnpkg.com/) - once Node.js is installed, you can install
    Yarn via `npm install -g yarn`
-   On Linux, you will need at least the `openssl` and `libcurl` packages. On
    Debian-based distributions, you will need to install `libcurl4` or
    `libcurl3` instead of `libcurl`, depending on the age of your distribution.
    For example:

```shell
# Ubuntu 18.04
sudo apt install libcurl4 openssl

# Fedora 32
sudo dnf install libcurl openssl
```

### Installation

We strongly recommend that you install FiftyOne in a
[virtual environment](https://voxel51.com/docs/fiftyone/getting_started/virtualenv.html)
to maintain a clean workspace.

1. Clone the repository:

```shell
git clone --recursive https://github.com/voxel51/fiftyone
cd fiftyone
```

2. Run the installation script:

```shell
bash install.bash
```

3. If you want to use the `fiftyone.brain` package, you will need to install it
   separately after installing FiftyOne:

```shell
pip install --index https://pypi.voxel51.com fiftyone-brain
```

### Customizing your ETA installation

Installing FiftyOne from source includes an
[ETA lite installation](https://github.com/voxel51/eta#lite-installation),
which should be sufficient for most users. If you want a full ETA installation,
or wish to otherwise customize your ETA installation,
[see here](https://github.com/voxel51/eta).

### Developer installation

If you would like to [contribute to FiftyOne](CONTRIBUTING.md), you should
perform a developer installation using the `-d` flag of the install script:

```shell
bash install.bash -d
```

### Upgrading your source installation

To upgrade an existing source installation to the bleeding edge, simply pull
the latest `develop` branch and rerun the install script:

```shell
git checkout develop
git pull
bash install.bash [-d]
```

### Generating documentation

See the [docs guide](docs/docs_guide.md) for information on building and
contributing to the documentation.

## Uninstallation

You can uninstall FiftyOne as follows:

```shell
pip uninstall fiftyone fiftyone-brain fiftyone-db fiftyone-gui
```

## Copyright

Copyright 2017-2020, Voxel51, Inc.<br> voxel51.com<|MERGE_RESOLUTION|>--- conflicted
+++ resolved
@@ -36,10 +36,9 @@
 for troubleshooting and other information about getting up-and-running with
 FiftyOne.
 
-<<<<<<< HEAD
 ## Quickstart
 
-Dive right into FiftyOne by running:
+Dive right into FiftyOne by launching the quickstart:
 
 ```shell
 fiftyone quickstart
@@ -47,12 +46,9 @@
 
 This command will download a small dataset, launch the App, and print some
 suggestions for exploring the dataset.
-=======
-## Getting started
 
-Check out [this walkthrough](WALKTHROUGH.md) for a quick overview of using
-FiftyOne. Then, peruse the documentation below.
->>>>>>> a0aa3277
+Next, check out [this walkthrough](WALKTHROUGH.md) for a more detailed overview
+of using FiftyOne.
 
 ## Documentation
 
