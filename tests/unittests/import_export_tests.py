--- conflicted
+++ resolved
@@ -1852,24 +1852,14 @@
         )
 
 
-<<<<<<< HEAD
-class TemporalVideoClassificationDatasetTests(VideoDatasetTests):
-=======
 class TemporalDetectionDatasetTests(VideoDatasetTests):
->>>>>>> 866b17a4
     def _make_dataset(self):
         samples = [
             fo.Sample(
                 filepath=self._new_video(),
-<<<<<<< HEAD
-                predictions=fo.VideoClassifications(
-                    classifications=[
-                        fo.VideoClassification(
-=======
                 predictions=fo.TemporalDetections(
                     detections=[
                         fo.TemporalDetection(
->>>>>>> 866b17a4
                             label="cat", support=[1, 3], confidence=0.9
                         )
                     ]
@@ -1877,21 +1867,12 @@
             ),
             fo.Sample(
                 filepath=self._new_video(),
-<<<<<<< HEAD
-                predictions=fo.VideoClassifications(
-                    classifications=[
-                        fo.VideoClassification(
-                            label="cat", support=[1, 4], confidence=0.95,
-                        ),
-                        fo.VideoClassification(
-=======
                 predictions=fo.TemporalDetections(
                     detections=[
                         fo.TemporalDetection(
                             label="cat", support=[1, 4], confidence=0.95,
                         ),
                         fo.TemporalDetection(
->>>>>>> 866b17a4
                             label="dog", support=[2, 5], confidence=0.95,
                         ),
                     ]
@@ -1906,11 +1887,7 @@
         return dataset
 
     @drop_datasets
-<<<<<<< HEAD
-    def test_fiftyone_video_classification_dataset(self):
-=======
     def test_fiftyone_temporal_detection_dataset(self):
->>>>>>> 866b17a4
         dataset = self._make_dataset()
 
         # Standard format
@@ -1919,30 +1896,17 @@
 
         dataset.export(
             export_dir=export_dir,
-<<<<<<< HEAD
-            dataset_type=fo.types.FiftyOneVideoClassificationDataset,
-=======
             dataset_type=fo.types.FiftyOneTemporalDetectionDataset,
->>>>>>> 866b17a4
-        )
-
-        dataset2 = fo.Dataset.from_dir(
-            dataset_dir=export_dir,
-<<<<<<< HEAD
-            dataset_type=fo.types.FiftyOneVideoClassificationDataset,
-            label_field="predictions",
-        )
-
-        supports = dataset.values("predictions.classifications.support")
-        supports2 = dataset2.values("predictions.classifications.support")
-=======
+        )
+
+        dataset2 = fo.Dataset.from_dir(
+            dataset_dir=export_dir,
             dataset_type=fo.types.FiftyOneTemporalDetectionDataset,
             label_field="predictions",
         )
 
         supports = dataset.values("predictions.detections.support")
         supports2 = dataset2.values("predictions.detections.support")
->>>>>>> 866b17a4
 
         self.assertEqual(len(dataset), len(dataset2))
 
@@ -1958,31 +1922,18 @@
 
         dataset.export(
             export_dir=export_dir,
-<<<<<<< HEAD
-            dataset_type=fo.types.FiftyOneVideoClassificationDataset,
-=======
             dataset_type=fo.types.FiftyOneTemporalDetectionDataset,
->>>>>>> 866b17a4
             use_timestamps=True,
         )
 
         dataset2 = fo.Dataset.from_dir(
             dataset_dir=export_dir,
-<<<<<<< HEAD
-            dataset_type=fo.types.FiftyOneVideoClassificationDataset,
-            label_field="predictions",
-        )
-
-        supports = dataset.values("predictions.classifications.support")
-        supports2 = dataset2.values("predictions.classifications.support")
-=======
             dataset_type=fo.types.FiftyOneTemporalDetectionDataset,
             label_field="predictions",
         )
 
         supports = dataset.values("predictions.detections.support")
         supports2 = dataset2.values("predictions.detections.support")
->>>>>>> 866b17a4
 
         self.assertEqual(len(dataset), len(dataset2))
 
