--- conflicted
+++ resolved
@@ -9,8 +9,6 @@
 import os
 from setuptools import setup, find_packages
 from wheel.bdist_wheel import bdist_wheel
-<<<<<<< HEAD
-=======
 
 
 class BdistWheelCustom(bdist_wheel):
@@ -23,47 +21,7 @@
 cmdclass = {
     "bdist_wheel": BdistWheelCustom,
 }
->>>>>>> be8a74e7
 
-
-class BdistWheelCustom(bdist_wheel):
-    def finalize_options(self):
-        bdist_wheel.finalize_options(self)
-        # pure Python, so build a wheel for any Python version
-        self.universal = True
-
-    def write_wheelfile(self, wheelfile_base, *args, **kwargs):
-        bdist_wheel.write_wheelfile(self, wheelfile_base, *args, **kwargs)
-        # ETA's constants.py looks up ETA's version information dynamically from
-        # site-packages/ETA-x.y.z.dist-info, which is not created when we bundle
-        # ETA with fiftyone. This is a workaround to make ETA use fiftyone's
-        # version information instead.
-        # TODO: package ETA separately to avoid this
-        constants_path = os.path.join(self.bdist_dir, "eta", "constants.py")
-        with open(constants_path, "r") as constants_file:
-            contents = constants_file.read()
-        if 'metadata("ETA")' not in contents:
-            raise ValueError("Could not rewrite %r" % constants_path)
-        contents = contents.replace('metadata("ETA")', 'metadata("fiftyone")')
-        with open(constants_path, "w") as constants_file:
-            constants_file.write(contents)
-
-
-cmdclass = {
-    "bdist_wheel": BdistWheelCustom,
-}
-
-
-with open("requirements/common.txt") as reqs, open(
-    "eta/requirements/common.txt"
-) as eta_reqs:
-    requirements = eta_reqs.readlines() + reqs.readlines()
-
-requirements += [
-    "fiftyone-brain",
-    "fiftyone-db",
-    "fiftyone-gui",
-]
 
 setup(
     name="fiftyone",
@@ -73,8 +31,7 @@
     author_email="info@voxel51.com",
     url="https://github.com/voxel51/fiftyone",
     license="",
-    packages=find_packages() + ["eta"],
-    package_dir={"eta": "eta/eta"},
+    packages=find_packages(),
     include_package_data=True,
     install_requires=[
         # third-party packages
@@ -109,9 +66,5 @@
     ],
     scripts=["fiftyone/fiftyone"],
     python_requires=">=2.7",
-<<<<<<< HEAD
-    install_requires=requirements,
-=======
->>>>>>> be8a74e7
     cmdclass=cmdclass,
 )