/**
 * Copyright 2017-2021, Voxel51, Inc.
 */
import LRU from "lru-cache";
import { v4 as uuid } from "uuid";
import highlightJSON from "json-format-highlight";
import copyToClipboard from "copy-to-clipboard";

import {
  FONT_SIZE,
  STROKE_WIDTH,
  PAD,
  POINT_RADIUS,
  MAX_FRAME_CACHE_SIZE_BYTES,
  CHUNK_SIZE,
  DASH_LENGTH,
  LABEL_LISTS,
  JSON_COLORS,
  MASK_LABELS,
<<<<<<< HEAD
=======
  DATE_TIME,
>>>>>>> 7051ca1e
  HEATMAP,
  BASE_ALPHA,
} from "./constants";
import {
  getFrameElements,
  getImageElements,
  getVideoElements,
} from "./elements";
import {
  COMMON_SHORTCUTS,
  LookerElement,
  VIDEO_SHORTCUTS,
} from "./elements/common";
import processOverlays from "./processOverlays";
import { ClassificationsOverlay, FROM_FO, loadOverlays } from "./overlays";
import { CONTAINS, Overlay } from "./overlays/base";
import {
  FrameState,
  ImageState,
  VideoState,
  StateUpdate,
  BaseState,
  DEFAULT_FRAME_OPTIONS,
  DEFAULT_IMAGE_OPTIONS,
  DEFAULT_VIDEO_OPTIONS,
  Coordinates,
  Optional,
  FrameChunkResponse,
  VideoSample,
  FrameSample,
  Buffers,
  LabelData,
  BufferRange,
  Dimensions,
  Sample,
  MaskTargets,
} from "./state";
import {
  addToBuffers,
  createWorker,
  getDPR,
  getElementBBox,
  getFitRect,
  getMimeType,
  getURL,
  mergeUpdates,
  removeFromBuffers,
  snapBox,
} from "./util";

import { zoomToContent } from "./zoom";

import { getFrameNumber } from "./elements/util";
import { getColor } from "./color";

export { zoomAspectRatio } from "./zoom";
export { freeVideos } from "./elements/util";
export { createColorGenerator, getRGB } from "./color";

export type RGB = [number, number, number];
export type RGBA = [number, number, number, number];

export interface Coloring {
  byLabel: boolean;
  pool: string[];
  scale: RGB[];
  seed: number;
  targets: string[];
<<<<<<< HEAD
=======
  defaultMaskTargets?: MaskTargets;
  maskTargets: {
    [field: string]: MaskTargets;
  };
>>>>>>> 7051ca1e
}

const workerCallbacks = {
  requestColor: [
    (worker, { key, pool, seed }) => {
      worker.postMessage({
        method: "resolveColor",
        key,
        seed,
        color: getColor(pool, seed, key),
      });
    },
  ],
};
<<<<<<< HEAD

const labelsWorker = createWorker(workerCallbacks);

=======

const labelsWorker = createWorker(workerCallbacks);

>>>>>>> 7051ca1e
export abstract class Looker<
  State extends BaseState = BaseState,
  S extends Sample = Sample
> {
  private eventTarget: EventTarget;
  protected lookerElement: LookerElement<State>;
  private resizeObserver: ResizeObserver;
  private readonly canvas: HTMLCanvasElement;
  private readonly ctx: CanvasRenderingContext2D;
  private previousState?: Readonly<State>;

  protected sampleOverlays: Overlay<State>[];
  protected currentOverlays: Overlay<State>[];
  protected pluckedOverlays: Overlay<State>[];
  protected sample: S;
  protected state: State;
  protected readonly updater: StateUpdate<State>;

  constructor(
    sample: S,
    config: State["config"],
    options: Optional<State["options"]> = {}
  ) {
    this.eventTarget = new EventTarget();
    this.updater = this.makeUpdate();
    this.state = this.getInitialState(config, options);
    this.loadSample(sample);
    this.state.options.mimetype = getMimeType(sample);
    if (!this.state.config.thumbnail) {
      this.state.showControls = true;
    }
    this.pluckedOverlays = [];
    this.currentOverlays = [];
    this.lookerElement = this.getElements(config);
    this.canvas = this.lookerElement.children[1].element as HTMLCanvasElement;
    this.ctx = this.canvas.getContext("2d");

    this.resizeObserver = new ResizeObserver(() => {
      const box = getElementBBox(this.lookerElement.element);
      box[2] &&
        box[3] &&
        this.lookerElement &&
        this.updater({
          windowBBox: box,
        });
    });
  }

  loadOverlays(sample: Sample): void {
    this.sampleOverlays = loadOverlays(sample);
  }

  pluckOverlays(state: Readonly<State>): Overlay<State>[] {
    return this.sampleOverlays;
  }

  protected dispatchEvent(eventType: string, detail: any): void {
    if (eventType === "error") {
      this.updater({ error: detail.error || true });
    }

    this.eventTarget.dispatchEvent(new CustomEvent(eventType, { detail }));
  }

  protected dispatchImpliedEvents(
    previousState: Readonly<State>,
    state: Readonly<State>
  ): void {}

  protected getDispatchEvent(): (eventType: string, detail: any) => void {
    return (eventType: string, detail: any) => {
      if (eventType === "copy") {
        this.getSample().then((sample) =>
          copyToClipboard(JSON.stringify(sample, null, 4))
        );
        return;
      }

      if (eventType === "selectthumbnail") {
        this.dispatchEvent(eventType, this.sample.id);
        return;
      }

      this.dispatchEvent(eventType, detail);
    };
  }

  private makeUpdate(): StateUpdate<State> {
    return (stateOrUpdater, postUpdate) => {
      const updates =
        stateOrUpdater instanceof Function
          ? stateOrUpdater(this.state)
          : stateOrUpdater;
      if (
        !this.lookerElement ||
        (Object.keys(updates).length === 0 && !postUpdate)
      ) {
        return;
      }

      this.previousState = this.state;
      this.state = mergeUpdates(this.state, updates);

      if (
        !this.state.windowBBox ||
        this.state.destroyed ||
        !this.state.overlaysPrepared
      ) {
        return;
      }

      this.pluckedOverlays = this.pluckOverlays(this.state);
      this.state = this.postProcess();

      [this.currentOverlays, this.state.rotate] = processOverlays(
        this.state,
        this.pluckedOverlays
      );

      this.state.mouseIsOnOverlay =
        Boolean(this.currentOverlays.length) &&
        this.currentOverlays[0].containsPoint(this.state) > CONTAINS.NONE;
      postUpdate && postUpdate(this.state, this.currentOverlays);

      this.dispatchImpliedEvents(this.previousState, this.state);

      if (this.state.options.showJSON) {
        const pre = this.lookerElement.element.querySelectorAll("pre")[0];
        this.getSample().then((sample) => {
          pre.innerHTML = highlightJSON(sample, JSON_COLORS);
        });
      }
      const ctx = this.ctx;
      this.lookerElement.render(this.state, this.sample);

      if (!this.state.loaded || this.state.destroyed || this.waiting) {
        return;
      }

      ctx.lineWidth = this.state.strokeWidth;
      ctx.font = `bold ${this.state.fontSize.toFixed(2)}px Palanquin`;
      ctx.textAlign = "left";
      ctx.textBaseline = "bottom";
      ctx.imageSmoothingEnabled = false;
      ctx.setTransform(1, 0, 0, 1, 0, 0);
      const dpr = getDPR();
      ctx.clearRect(
        0,
        0,
        this.state.windowBBox[2] * dpr,
        this.state.windowBBox[3] * dpr
      );

      ctx.translate(this.state.pan[0] * dpr, this.state.pan[1] * dpr);
      const scale = this.state.scale * dpr;
      ctx.scale(scale, scale);

      const [tlx, tly, w, h] = this.state.canvasBBox;
      ctx.drawImage(
        this.getImageSource(),
        0,
        0,
        this.state.config.dimensions[0],
        this.state.config.dimensions[1],
        tlx,
        tly,
        w,
        h
      );

      ctx.globalAlpha = Math.min(1, this.state.options.alpha / BASE_ALPHA);
      const numOverlays = this.currentOverlays.length;
      for (let index = numOverlays - 1; index >= 0; index--) {
        this.currentOverlays[index].draw(ctx, this.state);
      }
      ctx.globalAlpha = 1;
    };
  }

  addEventListener(
    eventType: string,
    handler: EventListenerOrEventListenerObject | null,
    ...args: any[]
  ) {
    this.eventTarget.addEventListener(eventType, handler, ...args);
  }

  removeEventListener(
    eventType: string,
    handler: EventListenerOrEventListenerObject | null,
    ...args: any[]
  ) {
    this.eventTarget.removeEventListener(eventType, handler, ...args);
  }

  attach(element: HTMLElement | string, dimensions?: Dimensions): void {
    if (typeof element === "string") {
      element = document.getElementById(element);
    }

    if (element === this.lookerElement.element.parentElement) {
      this.state.disabled && this.updater({ disabled: false });
      return;
    }

    if (this.lookerElement.element.parentElement) {
      this.resizeObserver.disconnect();
      this.lookerElement.element.parentElement.removeChild(
        this.lookerElement.element
      );
    }

    this.updater({
      windowBBox: dimensions ? [0, 0, ...dimensions] : getElementBBox(element),
    });
    element.appendChild(this.lookerElement.element);
    !dimensions && this.resizeObserver.observe(element);
  }

  resize(dimensions: Dimensions): void {
    this.updater({
      windowBBox: [0, 0, ...dimensions],
    });
  }

  detach(): void {
    this.resizeObserver.disconnect();
    this.lookerElement.element.parentNode &&
      this.lookerElement.element.parentNode.removeChild(
        this.lookerElement.element
      );
  }

  abstract updateOptions(options: Optional<State["options"]>): void;

  updateSample(sample: Sample) {
    this.loadSample(sample);
  }

  getSample(): Promise<Sample> {
    let sample = { ...this.sample };

    return Promise.resolve(
      filterSample(this.state, sample, this.state.options.fieldsMap)
    );
  }

  getCurrentSampleLabels(): LabelData[] {
    const labels: LabelData[] = [];
    this.currentOverlays.forEach((overlay) => {
      if (overlay instanceof ClassificationsOverlay) {
        overlay.getFilteredAndFlat(this.state).forEach(([field, label]) => {
          labels.push({
            field: field,
            label_id: label.id,
            sample_id: this.sample.id,
          });
        });
      } else {
        const { id: label_id, field } = overlay.getSelectData(this.state);
        labels.push({ label_id, field, sample_id: this.sample.id });
      }
    });

    return labels;
  }

  protected get waiting() {
    return false;
  }

  destroy() {
    this.resizeObserver.disconnect();
    this.lookerElement.element.parentElement &&
      this.lookerElement.element.parentElement.removeChild(
        this.lookerElement.element
      );
    this.updater({ destroyed: true });
  }
  disable() {
    this.updater({ disabled: true });
  }

  protected abstract hasDefaultZoom(
    state: State,
    overlays: Overlay<State>[]
  ): boolean;

  protected abstract getElements(
    config: Readonly<State["config"]>
  ): LookerElement<State>;

  protected abstract getDefaultOptions(): State["options"];

  protected abstract getInitialState(
    config: State["config"],
    options: Optional<State["options"]>
  ): State;

  protected getImageSource(): CanvasImageSource {
    return this.lookerElement.children[0].imageSource;
  }

  protected getInitialBaseState(): Omit<BaseState, "config" | "options"> {
    return {
      disabled: false,
      cursorCoordinates: [0, 0],
      pixelCoordinates: [0, 0],
      relativeCoordinates: [0, 0],
      disableControls: false,
      hovering: false,
      hoveringControls: false,
      showControls: false,
      showHelp: false,
      showOptions: false,
      loaded: false,
      scale: 1,
      pan: <Coordinates>[0, 0],
      rotate: 0,
      panning: false,
      strokeWidth: STROKE_WIDTH,
      dashLength: DASH_LENGTH,
      fontSize: FONT_SIZE,
      wheeling: false,
      transformedWindowBBox: null,
      windowBBox: null,
      transformedMediaBBox: null,
      mediaBBox: null,
      canvasBBox: null,
      textPad: PAD,
      pointRadius: POINT_RADIUS,
      mouseIsOnOverlay: false,
      overlaysPrepared: false,
      disableOverlays: false,
      zoomToContent: false,
      setZoom: true,
      hasDefaultZoom: true,
      SHORTCUTS: COMMON_SHORTCUTS,
      error: null,
      destroyed: false,
      reloading: false,
    };
  }

  protected postProcess(): State {
    let [tlx, tly, w, h] = this.state.windowBBox;
    this.state.pan = snapBox(
      this.state.scale,
      this.state.pan,
      [w, h],
      this.state.config.dimensions
    );
    this.state.mediaBBox = getFitRect(
      this.state.config.dimensions,
      this.state.windowBBox
    );
    this.state.transformedWindowBBox = [
      tlx + this.state.pan[0],
      tly + this.state.pan[1],
      this.state.scale * w,
      this.state.scale * h,
    ];

    this.state.transformedMediaBBox = getFitRect(
      this.state.config.dimensions,
      this.state.transformedWindowBBox
    );
    this.state.canvasBBox = [
      this.state.mediaBBox[0] - this.state.windowBBox[0],
      this.state.mediaBBox[1] - this.state.windowBBox[1],
      this.state.mediaBBox[2],
      this.state.mediaBBox[3],
    ];
    this.state.relativeCoordinates = [
      (this.state.cursorCoordinates[0] - this.state.transformedMediaBBox[0]) /
        this.state.transformedMediaBBox[2],
      (this.state.cursorCoordinates[1] - this.state.transformedMediaBBox[1]) /
        this.state.transformedMediaBBox[3],
    ];
    this.state.pixelCoordinates = [
      this.state.relativeCoordinates[0] * this.state.config.dimensions[0],
      this.state.relativeCoordinates[1] * this.state.config.dimensions[1],
    ];
    this.state.fontSize = FONT_SIZE / this.state.scale;
    this.state.pointRadius = POINT_RADIUS / this.state.scale;
    this.state.strokeWidth = STROKE_WIDTH / this.state.scale;
    this.state.dashLength = DASH_LENGTH / this.state.scale;
    this.state.config.thumbnail && (this.state.strokeWidth /= 3);
    this.state.textPad = PAD / this.state.scale;

    this.state.hasDefaultZoom = this.hasDefaultZoom(
      this.state,
      this.pluckedOverlays
    );

    return this.state;
  }

  protected hasResized(): boolean {
    return Boolean(
      !this.previousState?.windowBBox ||
        !this.state?.windowBBox ||
        this.previousState.windowBBox.some(
          (v, i) => v !== this.state.windowBBox[i]
        )
    );
  }

  private loadSample(sample: Sample) {
    const messageUUID = uuid();
    const listener = ({ data: { sample, uuid } }) => {
      if (uuid === messageUUID) {
        this.sample = sample;
        this.loadOverlays(sample);
        this.updater({
          overlaysPrepared: true,
          disabled: false,
          reloading: false,
        });
        labelsWorker.removeEventListener("message", listener);
      }
    };
    labelsWorker.addEventListener("message", listener);
    labelsWorker.postMessage({
      method: "processSample",
      coloring: this.state.options.coloring,
      sample,
      uuid: messageUUID,
    });
  }
}

export class FrameLooker extends Looker<FrameState> {
  getElements(config) {
    return getFrameElements(config, this.updater, this.getDispatchEvent());
  }

  getInitialState(
    config: FrameState["config"],
    options: FrameState["options"]
  ) {
    options = {
      ...this.getDefaultOptions(),
      ...options,
    };
    return {
      duration: null,
      ...this.getInitialBaseState(),
      config: { ...config },
      options,
      SHORTCUTS: COMMON_SHORTCUTS,
    };
  }

  getDefaultOptions() {
    return DEFAULT_FRAME_OPTIONS;
  }

  hasDefaultZoom(state: FrameState, overlays: Overlay<FrameState>[]): boolean {
    let pan = [0, 0];
    let scale = 1;

    if (state.options.zoom) {
      const zoomState = zoomToContent(state, overlays);
      pan = zoomState.pan;
      scale = zoomState.scale;
    }

    return (
      scale === state.scale &&
      pan[0] === state.pan[0] &&
      pan[1] === state.pan[1]
    );
  }

  postProcess(): FrameState {
    if (!this.state.setZoom) {
      this.state.setZoom = this.hasResized();
    }

    if (this.state.zoomToContent) {
      toggleZoom(this.state, this.currentOverlays);
    } else if (this.state.setZoom && this.state.overlaysPrepared) {
      if (this.state.options.zoom) {
        this.state = zoomToContent(this.state, this.pluckedOverlays);
      } else {
        this.state.pan = [0, 0];
        this.state.scale = 1;
      }

      this.state.setZoom = false;
    }

    return super.postProcess();
  }

  updateOptions(options: Optional<FrameState["options"]>) {
    const reload = shouldReloadSample(this.state.options, options);
    const state: Optional<FrameState> = { options };
    if (options.zoom !== undefined) {
      state.setZoom = this.state.options.zoom !== options.zoom;
    }

    if (reload) {
      this.updater({ ...state, reloading: this.state.disabled });
      this.updateSample(this.sample);
    } else {
      this.updater({ ...state, disabled: false });
    }
  }
}

export class ImageLooker extends Looker<ImageState> {
  getElements(config) {
    return getImageElements(config, this.updater, this.getDispatchEvent());
  }

  getInitialState(
    config: ImageState["config"],
    options: ImageState["options"]
  ) {
    options = {
      ...this.getDefaultOptions(),
      ...options,
    };

    return {
      ...this.getInitialBaseState(),
      config: { ...config },
      options,
      SHORTCUTS: COMMON_SHORTCUTS,
    };
  }

  getDefaultOptions() {
    return DEFAULT_IMAGE_OPTIONS;
  }

  hasDefaultZoom(state: ImageState, overlays: Overlay<ImageState>[]): boolean {
    let pan = [0, 0];
    let scale = 1;

    if (state.options.zoom) {
      const zoomState = zoomToContent(state, overlays);
      pan = zoomState.pan;
      scale = zoomState.scale;
    }

    return (
      scale === state.scale &&
      pan[0] === state.pan[0] &&
      pan[1] === state.pan[1]
    );
  }

  postProcess(): ImageState {
    if (!this.state.setZoom) {
      this.state.setZoom = this.hasResized();
    }

    if (this.state.zoomToContent) {
      toggleZoom(this.state, this.currentOverlays);
    } else if (this.state.setZoom && this.state.overlaysPrepared) {
      if (this.state.options.zoom) {
        this.state = zoomToContent(this.state, this.pluckedOverlays);
      } else {
        this.state.pan = [0, 0];
        this.state.scale = 1;
      }

      this.state.setZoom = false;
    }

    return super.postProcess();
  }

  updateOptions(options: Optional<ImageState["options"]>) {
    const reload = shouldReloadSample(this.state.options, options);
    const state: Optional<ImageState> = { options };
    if (options.zoom !== undefined) {
      state.setZoom =
        this.state.options.zoom !== options.zoom || this.state.config.thumbnail;
    }

    if (reload) {
      this.updater({ ...state, reloading: this.state.disabled });
      this.updateSample(this.sample);
    } else {
      this.updater({ ...state, disabled: false });
    }
  }
}

interface Frame {
  sample: FrameSample;
  overlays: Overlay<VideoState>[];
}

type RemoveFrame = (frameNumber: number) => void;

interface AcquireReaderOptions {
  addFrame: (frameNumber: number, frame: Frame) => void;
  addFrameBuffers: (range: [number, number]) => void;
  removeFrame: RemoveFrame;
  getCurrentFrame: () => number;
  sampleId: string;
  frameNumber: number;
  frameCount: number;
  update: StateUpdate<VideoState>;
  dispatchEvent: (eventType: string, detail: any) => void;
  coloring: Coloring;
}

const { aquireReader, addFrame } = (() => {
  const createCache = () =>
    new LRU<WeakRef<RemoveFrame>, Frame>({
      max: MAX_FRAME_CACHE_SIZE_BYTES,
      length: (frame) => {
        let size = 1;
        frame.overlays.forEach((overlay) => {
          size += overlay.getSizeBytes();
        });
        return size;
      },
      dispose: (removeFrameRef, frame) => {
        const removeFrame = removeFrameRef.deref();
        removeFrame && removeFrame(frame.sample.frame_number);
      },
    });

  let frameCache = createCache();
  let frameReader: Worker;

  let streamSize = 0;
  let nextRange: BufferRange = null;

  let requestingFrames: boolean = false;
  let currentOptions: AcquireReaderOptions = null;

  const setStream = ({
    addFrame,
    addFrameBuffers,
    removeFrame,
    frameNumber,
    frameCount,
    sampleId,
    update,
    dispatchEvent,
    coloring,
  }: AcquireReaderOptions): string => {
    streamSize = 0;
    nextRange = [frameNumber, Math.min(frameCount, CHUNK_SIZE + frameNumber)];
    const subscription = uuid();
    frameReader && frameReader.terminate();
    frameReader = createWorker(workerCallbacks);
    frameReader.onmessage = ({ data }: MessageEvent<FrameChunkResponse>) => {
      if (data.error) {
        dispatchEvent("error", { error: "Frames" });
      }

      if (data.uuid !== subscription || data.method !== "frameChunk") {
        return;
      }
<<<<<<< HEAD
=======

>>>>>>> 7051ca1e
      const {
        frames,
        range: [start, end],
      } = data;
      addFrameBuffers([start, end]);
      for (let i = start; i <= end; i++) {
        const frame = {
          sample: {
            frame_number: i,
          },
          overlays: [],
        };
        frameCache.set(new WeakRef(removeFrame), frame);
        addFrame(i, frame);
      }

      for (const frameSample of frames) {
        const prefixedFrameSample = Object.fromEntries(
          Object.entries(frameSample).map(([k, v]) => ["frames." + k, v])
        );

        const overlays = loadOverlays(prefixedFrameSample);
        overlays.forEach((overlay) => {
          streamSize += overlay.getSizeBytes();
        });
        const frame = { sample: frameSample, overlays };
        frameCache.set(new WeakRef(removeFrame), frame);
        addFrame(frameSample.frame_number, frame);
      }
<<<<<<< HEAD

      const requestMore = streamSize < MAX_FRAME_CACHE_SIZE_BYTES;

=======

      const requestMore = streamSize < MAX_FRAME_CACHE_SIZE_BYTES;

>>>>>>> 7051ca1e
      if (requestMore && end < frameCount) {
        nextRange = [end + 1, Math.min(frameCount, end + 1 + CHUNK_SIZE)];
        requestingFrames = true;
        frameReader.postMessage({
          method: "requestFrameChunk",
          uuid: subscription,
        });
      } else {
        requestingFrames = false;
        nextRange = null;
      }

      update((state) => {
        state.buffering && dispatchEvent("buffering", false);
        return { buffering: false };
      });
    };

    requestingFrames = true;
    frameReader.postMessage({
      method: "setStream",
      sampleId,
      frameCount,
      frameNumber,
      uuid: subscription,
      url: getURL(),
      coloring,
    });
    return subscription;
  };

  return {
    aquireReader: (
      options: AcquireReaderOptions
    ): ((frameNumber?: number) => void) => {
      currentOptions = options;
      let subscription = setStream(currentOptions);

      return (frameNumber: number, force?: boolean) => {
        if (
          force ||
          !nextRange ||
          (frameNumber < nextRange[0] && frameNumber > nextRange[1])
        ) {
          force && frameCache.reset();
          nextRange = [frameNumber, frameNumber + CHUNK_SIZE];
          subscription = setStream({ ...currentOptions, frameNumber });
        } else if (!requestingFrames) {
          frameReader.postMessage({
            method: "requestFrameChunk",
            uuid: subscription,
          });
        }
        requestingFrames = true;
      };
    },
    addFrame: (removeFrame: RemoveFrame, frame: Frame): void => {
      frameCache.set(new WeakRef(removeFrame), frame);
    },
  };
})();

let lookerWithReader: VideoLooker | null = null;

export class VideoLooker extends Looker<VideoState, VideoSample> {
  private frames: Map<number, WeakRef<Frame>> = new Map();
  private requestFrames: (frameNumber: number, force?: boolean) => void;

  get frameNumber() {
    return this.state.frameNumber;
  }

  get playing() {
    return this.state.playing;
  }

  get waiting() {
    const video = this.lookerElement.children[0].element as HTMLVideoElement;
    return (
      video &&
      (video.seeking ||
        video.readyState < 2 ||
        !this.hasFrame(this.state.frameNumber))
    );
  }

  destroy() {
    this.pause();
    super.destroy();
  }

  dispatchImpliedEvents(
    previousState: Readonly<VideoState>,
    state: Readonly<VideoState>
  ): void {
    const previousPlaying = previousState.playing && !previousState.buffering;
    const playing = state.playing && !state.buffering;

    if (previousPlaying !== playing) {
      playing && this.dispatchEvent("play", null);
      !playing && this.dispatchEvent("pause", { buffering: state.buffering });
    }
  }

  getCurrentSampleLabels(): LabelData[] {
    const labels: LabelData[] = [];
    processOverlays(this.state, this.sampleOverlays)[0].forEach((overlay) => {
      if (overlay instanceof ClassificationsOverlay) {
        overlay.getFilteredAndFlat(this.state).forEach(([field, label]) => {
          labels.push({
            field: field,
            label_id: label.id,
            sample_id: this.sample.id,
          });
        });
      } else {
        const { id: label_id, field } = overlay.getSelectData(this.state);
        labels.push({ label_id, field, sample_id: this.sample.id });
      }
    });

    return labels;
  }

  getCurrentFrameLabels(): LabelData[] {
    const frame = this.frames.get(this.frameNumber).deref();
    const labels: LabelData[] = [];
    if (frame) {
      processOverlays(this.state, frame.overlays)[0].forEach((overlay) => {
        if (overlay instanceof ClassificationsOverlay) {
          overlay.getFilteredAndFlat(this.state).forEach(([field, label]) => {
            labels.push({
              field: field,
              label_id: label.id,
              frame_number: this.frameNumber,
              sample_id: this.sample.id,
            });
          });
        } else {
          const { id: label_id, field } = overlay.getSelectData(this.state);
          labels.push({
            label_id,
            field,
            sample_id: this.sample.id,
            frame_number: this.frameNumber,
          });
        }
      });
    }

    return labels;
  }

  getElements(config) {
    return getVideoElements(config, this.updater, this.getDispatchEvent());
  }

  getInitialState(
    config: VideoState["config"],
    options: VideoState["options"]
  ): VideoState {
    const firstFrame = config.support ? config.support[0] : 1;

    return {
      duration: null,
      seeking: false,
      fragment: null,
      playing: false,
      frameNumber: firstFrame,
      buffering: false,
      ...this.getInitialBaseState(),
      config: { ...config },
      options: {
        ...this.getDefaultOptions(),
        ...options,
      },
      buffers: [[firstFrame, firstFrame]] as Buffers,
      seekBarHovering: false,
      SHORTCUTS: VIDEO_SHORTCUTS,
      hasPoster: false,
      waitingForVideo: false,
      lockedToSupport: Boolean(config.support),
    };
  }

  hasDefaultZoom(state: VideoState, overlays: Overlay<VideoState>[]): boolean {
    let pan = [0, 0];
    let scale = 1;

    return (
      scale === state.scale &&
      pan[0] === state.pan[0] &&
      pan[1] === state.pan[1]
    );
  }

  loadOverlays(sample: VideoSample) {
    this.sampleOverlays = loadOverlays(
      Object.fromEntries(
        Object.entries(sample).filter(([fieldName]) => fieldName !== "frames")
      ),
      true
    );

    const providedFrames = sample.frames.length
      ? sample.frames
      : [{ frame_number: 1 }];
    const providedFrameOverlays = providedFrames.map((frameSample) =>
      loadOverlays(
        Object.fromEntries(
          Object.entries(frameSample).map(([k, v]) => ["frames." + k, v])
        )
      )
    );

    const frames = providedFrames.map((frameSample, i) => ({
      sample: frameSample as FrameSample,
      overlays: providedFrameOverlays[i],
    }));
    frames.forEach((frame) => {
      const frameNumber = frame.sample.frame_number;
      addFrame(
        (frameNumber) => removeFromBuffers(frameNumber, this.state.buffers),
        frame
      );
      this.frames.set(frame.sample.frame_number, new WeakRef(frame));
      addToBuffers([frameNumber, frameNumber], this.state.buffers);
    });
  }

  pluckOverlays(state: VideoState) {
    const frameNumber = state.frameNumber;
    let hideSampleOverlays = false;

    if (state.config.support && !state.lockedToSupport) {
      const [start, end] = state.config.support;
      hideSampleOverlays = frameNumber < start || frameNumber > end;
    }

    let pluckedOverlays = hideSampleOverlays ? [] : this.sampleOverlays;
    if (this.hasFrame(state.frameNumber)) {
      const frame = this.frames.get(state.frameNumber)?.deref();
      if (frame !== undefined) {
        pluckedOverlays = [...pluckedOverlays, ...frame.overlays];
      }
    }

    let frameCount = null;

    if (this.state.duration !== null) {
      frameCount = getFrameNumber(
        this.state.duration,
        this.state.duration,
        this.state.config.frameRate
      );
    }

    if (
      (!state.config.thumbnail || state.playing) &&
      lookerWithReader !== this &&
      frameCount !== null
    ) {
      lookerWithReader && lookerWithReader.pause();
      this.setReader();
      lookerWithReader = this;
      this.state.buffers = [[1, 1]];
    } else if (lookerWithReader !== this && frameCount) {
      this.state.buffering && this.dispatchEvent("buffering", false);
      this.state.playing = false;
      this.state.buffering = false;
    }

    if (lookerWithReader === this) {
      if (this.hasFrame(Math.min(frameCount, state.frameNumber + 1))) {
        this.state.buffering && this.dispatchEvent("buffering", false);
        this.state.buffering = false;
      } else {
        this.state.buffering = true;
        this.dispatchEvent("buffering", true);
        this.requestFrames(state.frameNumber);
      }
    }

    return pluckedOverlays;
  }

  private setReader() {
    this.requestFrames = aquireReader({
      addFrame: (frameNumber, frame) =>
        this.frames.set(frameNumber, new WeakRef(frame)),
      addFrameBuffers: (range) =>
        (this.state.buffers = addToBuffers(range, this.state.buffers)),
      removeFrame: (frameNumber) =>
        removeFromBuffers(frameNumber, this.state.buffers),
      getCurrentFrame: () => this.frameNumber,
      sampleId: this.state.config.sampleId,
      frameCount: getFrameNumber(
        this.state.duration,
        this.state.duration,
        this.state.config.frameRate
      ),
      frameNumber: this.state.frameNumber,
      update: this.updater,
      dispatchEvent: (event, detail) => this.dispatchEvent(event, detail),
      coloring: this.state.options.coloring,
    });
  }

  getSample(): Promise<VideoSample> {
    return new Promise((resolve) => {
      const resolver = (sample) => {
        if (this.hasFrame(this.state.frameNumber)) {
          resolve({
            ...sample,
            frames: [
              {
                frame_number: this.frameNumber,
                ...filterSample(
                  this.state,
                  { ...this.frames.get(this.frameNumber).deref().sample },
                  this.state.options.frameFieldsMap,
                  "frames."
                ),
              },
            ],
          });
          return;
        }
        setTimeout(resolver, 200);
      };
      super.getSample().then(resolver);
    });
  }

  getDefaultOptions() {
    return DEFAULT_VIDEO_OPTIONS;
  }

  play(): void {
    this.updater(({ playing }) => {
      if (!playing) {
        return { playing: true };
      }
      return {};
    });
  }

  pause(): void {
    this.updater(({ playing }) => {
      if (playing) {
        return { playing: false };
      }
      return {};
    });
  }

  postProcess(): VideoState {
    if (this.state.seeking) {
      this.state.disableOverlays = true;
    } else if (!this.state.playing && !this.state.buffering) {
      this.state.disableOverlays = false;
    }
    if (!this.state.setZoom) {
      this.state.setZoom = this.hasResized();
    }

    if (!this.state.setZoom) {
      this.state.setZoom = this.hasResized();
    }

    if (this.state.zoomToContent) {
      toggleZoom(this.state, this.currentOverlays);
    } else if (this.state.setZoom) {
      this.state.pan = [0, 0];
      this.state.scale = 1;

      this.state.setZoom = false;
    }

    return super.postProcess();
  }

  updateOptions(options: Optional<VideoState["options"]>) {
    const reload = shouldReloadSample(this.state.options, options);

    if (reload) {
      this.updater({ options, reloading: this.state.disabled });
      this.updateSample(this.sample);
    } else {
      this.updater({ options, disabled: false });
    }
  }

  updateSample(sample: VideoSample) {
    this.state.buffers = [[1, 1]];
    this.frames.clear();
    super.updateSample(sample);
    this.setReader();
  }

  private hasFrame(frameNumber: number) {
    return (
      this.frames.has(frameNumber) &&
      this.frames.get(frameNumber)?.deref() !== undefined
    );
  }
}

const toggleZoom = <State extends FrameState | ImageState | VideoState>(
  state: State,
  overlays: Overlay<State>[]
) => {
  if (state.options.selectedLabels) {
    const ids = new Set(state.options.selectedLabels);
    const selected = overlays.filter((o) => {
      if (o instanceof ClassificationsOverlay) {
        return false;
      }

      return ids.has(o.getSelectData(state).id);
    });

    if (selected.length) {
      overlays = selected;
    }
  }
  const { pan, scale } = zoomToContent(state, overlays);

  if (
    state.pan[0] === pan[0] &&
    state.pan[1] === pan[1] &&
    state.scale === scale
  ) {
    state.pan = [0, 0];
    state.scale = 1;
  } else {
    state.pan = pan;
    state.scale = scale;
  }

  state.zoomToContent = false;
};

const filterSample = <S extends Sample | FrameSample>(
  state: Readonly<BaseState>,
  sample: S,
  fieldsMap: { [key: string]: string },
  prefix = ""
): S => {
  for (let field in sample) {
    if (fieldsMap.hasOwnProperty(field)) {
      sample[fieldsMap[field]] = sample[field];
      if (field !== fieldsMap[field]) {
        delete sample[field];
      }
    } else if (field.startsWith("_")) {
      delete sample[field];
    } else if (sample[field] && sample[field]._cls === DATE_TIME) {
      sample[field] = new Date(sample[field].datetime);
    } else if (Array.isArray(sample[field])) {
      sample[field] = sample[field].map((v) =>
        v && v._cls === DATE_TIME ? new Date(sample[field].datetime) : v
      );
    } else if (
      sample[field] &&
      sample[field]._cls &&
      FROM_FO.hasOwnProperty(sample[field]._cls)
    ) {
      if (!state.options.activePaths.includes(prefix + field)) {
        delete sample[field];
        continue;
      }

      if (LABEL_LISTS[sample[field]._cls]) {
        sample[field] = {
          ...sample[field],
          [LABEL_LISTS[sample[field]._cls]]: sample[field][
            LABEL_LISTS[sample[field]._cls]
          ]
            .filter((label) => state.options.filter[prefix + field](label))
            .map((label) => {
              if (MASK_LABELS.has(label._cls) && label.mask) {
                label.mask = {
                  shape: label.mask.shape,
                };
              }

              return label;
            }),
        };
      } else if (!state.options.filter[prefix + field](sample[field])) {
        delete sample[field];
      } else if (
        MASK_LABELS.has(sample[field]._cls) &&
        sample[field].mask &&
        sample[field].mask.data
      ) {
        sample[field] = {
          ...sample[field],
          mask: {
            shape: sample[field].mask.data.shape,
          },
        };
      } else if (
        sample[field]._cls === HEATMAP &&
        sample[field].map &&
        sample[field].map.data
      ) {
        sample[field] = {
          ...sample[field],
          map: {
            shape: sample[field].map.data.shape,
          },
        };
      }
    }
  }
  return sample;
};

const shouldReloadSample = (
  current: Readonly<BaseState["options"]>,
  next: Readonly<Optional<BaseState["options"]>>
): boolean => {
  let reloadSample = false;
  if (next.coloring && current.coloring.seed !== next.coloring.seed) {
    reloadSample = true;
  } else if (
    next.coloring &&
    next.coloring.byLabel !== current.coloring.byLabel
  ) {
    reloadSample = true;
  }

  return reloadSample;
};<|MERGE_RESOLUTION|>--- conflicted
+++ resolved
@@ -17,10 +17,7 @@
   LABEL_LISTS,
   JSON_COLORS,
   MASK_LABELS,
-<<<<<<< HEAD
-=======
   DATE_TIME,
->>>>>>> 7051ca1e
   HEATMAP,
   BASE_ALPHA,
 } from "./constants";
@@ -89,13 +86,10 @@
   scale: RGB[];
   seed: number;
   targets: string[];
-<<<<<<< HEAD
-=======
   defaultMaskTargets?: MaskTargets;
   maskTargets: {
     [field: string]: MaskTargets;
   };
->>>>>>> 7051ca1e
 }
 
 const workerCallbacks = {
@@ -110,15 +104,9 @@
     },
   ],
 };
-<<<<<<< HEAD
 
 const labelsWorker = createWorker(workerCallbacks);
 
-=======
-
-const labelsWorker = createWorker(workerCallbacks);
-
->>>>>>> 7051ca1e
 export abstract class Looker<
   State extends BaseState = BaseState,
   S extends Sample = Sample
@@ -782,10 +770,7 @@
       if (data.uuid !== subscription || data.method !== "frameChunk") {
         return;
       }
-<<<<<<< HEAD
-=======
-
->>>>>>> 7051ca1e
+
       const {
         frames,
         range: [start, end],
@@ -815,15 +800,9 @@
         frameCache.set(new WeakRef(removeFrame), frame);
         addFrame(frameSample.frame_number, frame);
       }
-<<<<<<< HEAD
 
       const requestMore = streamSize < MAX_FRAME_CACHE_SIZE_BYTES;
 
-=======
-
-      const requestMore = streamSize < MAX_FRAME_CACHE_SIZE_BYTES;
-
->>>>>>> 7051ca1e
       if (requestMore && end < frameCount) {
         nextRange = [end + 1, Math.min(frameCount, end + 1 + CHUNK_SIZE)];
         requestingFrames = true;
