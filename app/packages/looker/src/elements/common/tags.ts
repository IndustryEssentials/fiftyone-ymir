/**
 * Copyright 2017-2021, Voxel51, Inc.
 */

import { getColor } from "../../color";
import {
  FRAME_SUPPORT_FIELD,
  LABEL_LISTS,
  LABEL_TAGS_CLASSES,
  MOMENT_CLASSIFICATIONS,
} from "../../constants";
import { BaseState, Sample } from "../../state";
import { BaseElement } from "../base";

import { lookerTags } from "./tags.module.css";

interface TagData {
  color: string;
  title: string;
  value: string;
}

export class TagsElement<State extends BaseState> extends BaseElement<State> {
  private activePaths: string[] = [];
  private colorByValue: boolean;
  private colorSeed: number;

  createHTMLElement() {
    const container = document.createElement("div");
    container.classList.add(lookerTags);
    return container;
  }

  isShown({ thumbnail }: Readonly<State["config"]>) {
    return thumbnail;
  }

  renderSelf(
    {
<<<<<<< HEAD
      options: { filter, activePaths, fieldsMap, mimetype, coloring },
=======
      options: {
        filter,
        activePaths,
        colorMap,
        colorByLabel,
        fieldsMap,
        mimetype,
      },
      config: { fieldSchema },
>>>>>>> 2479c4a7
    }: Readonly<State>,
    sample: Readonly<Sample>
  ) {
    if (
      arraysAreEqual(activePaths, this.activePaths) &&
      this.colorByValue === coloring.byLabel &&
      this.colorSeed === coloring.seed
    ) {
      return this.element;
    }

    const elements = activePaths.reduce<TagData[]>((elements, path) => {
      if (
        path.startsWith("tags.") &&
        Array.isArray(sample.tags) &&
        sample.tags.includes(path.slice(5))
      ) {
        const tag = path.slice(5);
        elements.push({
          color: getColor(coloring.pool, coloring.seed, path),
          title: tag,
          value: tag,
        });
      } else if (path.startsWith("_label_tags.")) {
        const tag = path.slice("_label_tags.".length);
        const count = sample._label_tags[tag] || 0;
        if (count > 0) {
          const value = `${tag}: ${count}`;
          elements = [
            ...elements,
            {
              color: getColor(coloring.pool, coloring.seed, path),
              title: value,
              value,
            },
          ];
        }
      } else if (
        sample[path] &&
        LABEL_TAGS_CLASSES.includes(sample[path]._cls)
      ) {
        const cls = sample[path]._cls;

        const isList = cls in LABEL_LISTS;
        const labels = isList ? sample[path][LABEL_LISTS[cls]] : [sample[path]];

        elements = [
          ...elements,
          ...Object.entries(
            labels
              .filter(
                (label) =>
                  label.label &&
                  filter[path](label) &&
                  (mimetype.includes("video") ||
                    MOMENT_CLASSIFICATIONS.includes(label._cls))
              )
              .map((label) => label.label)
              .reduce((acc, cur) => {
                if (!acc[cur]) {
                  acc[cur] = 0;
                }
                acc[cur] += 1;
                return acc;
              }, {})
          ).map(([label, count]) => ({
            color: getColor(
              coloring.pool,
              coloring.seed,
              coloring.byLabel ? label : path
            ),
            title: `${path}: ${label}`,
            value: isList
              ? `${prettify(label)}: ${count.toLocaleString()}`
              : prettify(label),
          })),
        ];
      } else {
        let valuePath = path;
        if (!sample[path] && fieldsMap && fieldsMap[path]) {
          valuePath = fieldsMap[path];
        }

        const value = sample[valuePath];
        const entry = fieldSchema[path];
        const isSupport =
          entry &&
          (entry.ftype === FRAME_SUPPORT_FIELD ||
            entry.subfield === FRAME_SUPPORT_FIELD);

        if ([undefined, null].includes(value)) {
          return elements;
        }

        const appendElement = (value) => {
          if (isSupport && Array.isArray(value)) {
            value = `[${value.map(prettify).join(", ")}]`;
          }
          const pretty = prettify(value);
          elements = [
            ...elements,
            {
              color: getColor(
                coloring.pool,
                coloring.seed,
                coloring.byLabel ? value : path
              ),
              title: value,
              value: pretty,
            },
          ];
        };

        if (isScalar(value) || (entry && entry.ftype === FRAME_SUPPORT_FIELD)) {
          appendElement(value);
        } else if (Array.isArray(value)) {
          const filtered =
            filter[path] && !isSupport
              ? value.filter((v) => filter[path](v))
              : value;
          const shown = [...filtered].sort().slice(0, 3);
          shown.forEach((v) => appendElement(v));

          const more = filtered.length - shown.length;
          more > 0 && appendElement(`+${more} more`);
        }
      }
      return elements;
    }, []);

    this.colorByValue = coloring.byLabel;
    this.colorSeed = coloring.seed;
    this.activePaths = [...activePaths];
    this.element.innerHTML = "";

    elements.forEach(({ value, color, title }) => {
      const div = document.createElement("div");
      div.innerHTML = value;
      div.title = title;
      div.style.backgroundColor = color;
      this.element.appendChild(div);
    });

    return this.element;
  }
}

const arraysAreEqual = (a: any[], b: any[]): boolean => {
  if (a === b) return true;
  if (a == null || b == null) return false;
  if (a.length !== b.length) return false;

  for (var i = 0; i < a.length; ++i) {
    if (a[i] !== b[i]) return false;
  }
  return true;
};

const prettify = (v: boolean | string | null | undefined | number): string => {
  if (typeof v === "string") {
    return v;
  } else if (typeof v === "number") {
    return Number(v.toFixed(3)).toLocaleString();
  } else if (v === true) {
    return "True";
  } else if (v === false) {
    return "False";
  } else if ([undefined, null].includes(v)) {
    return "None";
  }
  return null;
};

const isScalar = (value) =>
  ["boolean", "number", "string"].includes(typeof value);<|MERGE_RESOLUTION|>--- conflicted
+++ resolved
@@ -37,19 +37,8 @@
 
   renderSelf(
     {
-<<<<<<< HEAD
-      options: { filter, activePaths, fieldsMap, mimetype, coloring },
-=======
-      options: {
-        filter,
-        activePaths,
-        colorMap,
-        colorByLabel,
-        fieldsMap,
-        mimetype,
-      },
+      options: { filter, activePaths, coloring, fieldsMap, mimetype },
       config: { fieldSchema },
->>>>>>> 2479c4a7
     }: Readonly<State>,
     sample: Readonly<Sample>
   ) {
