/**
 * Copyright 2017-2021, Voxel51, Inc.
 */

import { getColor } from "../../color";
import {
  BOOLEAN_FIELD,
  DATE_FIELD,
  DATE_TIME_FIELD,
  FLOAT_FIELD,
  FRAME_SUPPORT_FIELD,
  INT_FIELD,
  LABEL_LISTS,
  LABEL_TAGS_CLASSES,
  MOMENT_CLASSIFICATIONS,
  STRING_FIELD,
} from "../../constants";
import { BaseState, Sample } from "../../state";
import { formatDate, formatDateTime } from "../../util";
import { BaseElement } from "../base";

import { lookerTags } from "./tags.module.css";

interface TagData {
  color: string;
  title: string;
  value: string;
}

export class TagsElement<State extends BaseState> extends BaseElement<State> {
  private activePaths: string[] = [];
  private colorByValue: boolean;
  private colorSeed: number;

  createHTMLElement() {
    const container = document.createElement("div");
    container.classList.add(lookerTags);
    return container;
  }

  isShown({ thumbnail }: Readonly<State["config"]>) {
    return thumbnail;
  }

  renderSelf(
    {
<<<<<<< HEAD
=======
      options: { filter, activePaths, coloring, fieldsMap, mimetype, timeZone },
>>>>>>> 57201f97
      config: { fieldSchema },
      options: { filter, activePaths, fieldsMap, mimetype, coloring },
    }: Readonly<State>,
    sample: Readonly<Sample>
  ) {
    if (
      arraysAreEqual(activePaths, this.activePaths) &&
      this.colorByValue === coloring.byLabel &&
      this.colorSeed === coloring.seed
    ) {
      return this.element;
    }

    const elements = activePaths.reduce<TagData[]>((elements, path) => {
      if (
        path.startsWith("tags.") &&
        Array.isArray(sample.tags) &&
        sample.tags.includes(path.slice(5))
      ) {
        const tag = path.slice(5);
        elements.push({
          color: getColor(coloring.pool, coloring.seed, path),
          title: tag,
          value: tag,
        });
      } else if (path.startsWith("_label_tags.")) {
        const tag = path.slice("_label_tags.".length);
        const count = sample._label_tags[tag] || 0;
        if (count > 0) {
          const value = `${tag}: ${count}`;
          elements = [
            ...elements,
            {
              color: getColor(coloring.pool, coloring.seed, path),
              title: value,
              value,
            },
          ];
        }
      } else if (
        sample[path] &&
        LABEL_TAGS_CLASSES.includes(sample[path]._cls)
      ) {
        const cls = sample[path]._cls;

        const isList = cls in LABEL_LISTS;
        const labels = isList ? sample[path][LABEL_LISTS[cls]] : [sample[path]];

        elements = [
          ...elements,
          ...Object.entries(
            labels
              .filter(
                (label) =>
                  label.label &&
                  filter[path](label) &&
                  (mimetype.includes("video") ||
                    MOMENT_CLASSIFICATIONS.includes(label._cls))
              )
              .map((label) => label.label)
              .reduce((acc, cur) => {
                if (!acc[cur]) {
                  acc[cur] = 0;
                }
                acc[cur] += 1;
                return acc;
              }, {})
          ).map(([label, count]) => ({
            color: getColor(
              coloring.pool,
              coloring.seed,
              coloring.byLabel ? label : path
            ),
            title: `${path}: ${label}`,
            value: isList
              ? `${prettify(label)}: ${count.toLocaleString()}`
              : prettify(label),
          })),
        ];
      } else if (isRendered(fieldSchema[path])) {
        let valuePath = path;
        if (!sample[path] && fieldsMap && fieldsMap[path]) {
          valuePath = fieldsMap[path];
        }

        let value = sample[valuePath];
        const entry = fieldSchema[path];
        const isDate = isOfTypes(entry, [DATE_FIELD]);
        const isDateTime = isOfTypes(entry, [DATE_TIME_FIELD]);
        const isSupport = isOfTypes(entry, [FRAME_SUPPORT_FIELD]);

        if ([undefined, null].includes(value)) {
          return elements;
        }

        const appendElement = (value) => {
          if (isDateTime && value) {
            value = formatDateTime(value, timeZone);
          } else if (isDate && value) {
            value = formatDate(value);
          } else if (isSupport && Array.isArray(value)) {
            value = `[${value.map(prettify).join(", ")}]`;
          }

          const pretty = prettify(value);
          elements = [
            ...elements,
            {
              color: getColor(
                coloring.pool,
                coloring.seed,
                coloring.byLabel ? value : path
              ),
              title: value,
              value: pretty,
            },
          ];
        };

        if (!Array.isArray(value)) {
          value = [value];
        }

        if (isDateTime || isDate) {
          value = value.map((d) => d.datetime);
        }

        const filtered =
          filter[path] && !isSupport && !isDateTime
            ? value.filter((v) => filter[path](v))
            : value;

        const shown = [...filtered].sort().slice(0, 3);
        shown.forEach((v) => appendElement(v));

        const more = filtered.length - shown.length;
        more > 0 && appendElement(`+${more} more`);
      }
      return elements;
    }, []);

    this.colorByValue = coloring.byLabel;
    this.colorSeed = coloring.seed;
    this.activePaths = [...activePaths];
    this.element.innerHTML = "";

    elements.forEach(({ value, color, title }) => {
      const div = document.createElement("div");
      div.innerHTML = value;
      div.title = title;
      div.style.backgroundColor = color;
      this.element.appendChild(div);
    });

    return this.element;
  }
}

const arraysAreEqual = (a: any[], b: any[]): boolean => {
  if (a === b) return true;
  if (a == null || b == null) return false;
  if (a.length !== b.length) return false;

  for (var i = 0; i < a.length; ++i) {
    if (a[i] !== b[i]) return false;
  }
  return true;
};

const prettify = (v: boolean | string | null | undefined | number): string => {
  if (typeof v === "string") {
    return v;
  } else if (typeof v === "number") {
    return Number(v.toFixed(3)).toLocaleString();
  } else if (v === true) {
    return "True";
  } else if (v === false) {
    return "False";
  } else if ([undefined, null].includes(v)) {
    return "None";
  }
  return null;
};

const RENDERED_TYPES = new Set([
  BOOLEAN_FIELD,
  DATE_FIELD,
  DATE_TIME_FIELD,
  FLOAT_FIELD,
  FRAME_SUPPORT_FIELD,
  INT_FIELD,
  STRING_FIELD,
]);

const isRendered = (field) =>
  field &&
  (RENDERED_TYPES.has(field.ftype) || RENDERED_TYPES.has(field.subfield));

const isOfTypes = (
  field: { ftype: string; subfield?: string },
  types: string[]
) =>
  field &&
  types.some((type) => type === field.ftype || type === field.subfield);<|MERGE_RESOLUTION|>--- conflicted
+++ resolved
@@ -44,12 +44,8 @@
 
   renderSelf(
     {
-<<<<<<< HEAD
-=======
+      config: { fieldSchema },
       options: { filter, activePaths, coloring, fieldsMap, mimetype, timeZone },
->>>>>>> 57201f97
-      config: { fieldSchema },
-      options: { filter, activePaths, fieldsMap, mimetype, coloring },
     }: Readonly<State>,
     sample: Readonly<Sample>
   ) {
