--- conflicted
+++ resolved
@@ -14,19 +14,12 @@
 
 ## Contribution process
 
-<<<<<<< HEAD
 The FiftyOne contribution process starts with filing a GitHub issue. FiftyOne
 defines four categories of issues: feature requests, bug reports, documentation
 fixes, and installation issues. Details about each issue type and the issue
 lifecycle are discussed in the [FiftyOne Issue Policy](ISSUE_POLICY.md).
 Documentation typos, and generally any small improvements need not a have a
 corresponding issue.
-=======
-The FiftyOne contribution process starts with filing a GitHub issue. We use
-four categories of issues: feature requests, bug reports, documentation fixes,
-and installation issues. Details about each issue type and the issue lifecycle
-are discussed in the [FiftyOne Issue Policy](ISSUE_POLICY.md).
->>>>>>> afdee490
 
 FiftyOne maintainers actively [triage](ISSUE_TRIAGE.md) and respond to GitHub
 issues. In general, we recommend waiting for feebdack from a FiftyOne
@@ -186,21 +179,4 @@
 [README.md](README.md)) you can run `yarn storybook`.
 
 Chromatic homepage: Our Chromatic homepage can be found
-[here](https://www.chromatic.com/builds?appId=5f1875aa9080b80022532573)
-
-<<<<<<< HEAD
-## Copyright
-
-Copyright 2017-2020, Voxel51, Inc.<br> voxel51.com
-=======
-[//]: # "TODOS"
-[//]: # "-   ESLint configuration"
-[//]: # "-   Webpack cleanup"
-[//]: # "-   Unit tests - see here"
-[//]:
-    #
-    "https://www.learnstorybook.com/design-systems-for-developers/react/en/test/"
-[//]: # "-   Recoil best practices"
-[//]: # "-   TSDoc documentation for non-component code?"
-[//]: # "-   Add custom introduction page to Storybook"
->>>>>>> afdee490
+[here](https://www.chromatic.com/builds?appId=5f1875aa9080b80022532573)