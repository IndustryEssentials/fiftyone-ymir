--- conflicted
+++ resolved
@@ -103,9 +103,6 @@
             if self.config.colorscale:
                 d["colorscale"] = self.config.get_colormap()
 
-            if self.config.colorscale:
-                d["colorscale"] = self.config.get_colormap()
-
             return d
 
     def attributes(self):
@@ -280,38 +277,6 @@
                 if _has_label(field):
                     label_path = "%s.label" % path
                     include_labels = (
-<<<<<<< HEAD
-                        None
-                        if filters is None or label_path not in filters
-                        else filters[label_path]["values"]
-                    )
-                    aggregations.extend(
-                        [
-                            foa.CountValues(
-                                label_path, _first=200, _include=include_labels
-                            ),
-                            foa.Count(label_path),
-                        ]
-                    )
-
-                if _has_support(field):
-                    support_path = "%s.support" % path
-                    aggregations.extend(
-                        [foa.Bounds(support_path), foa.Count(support_path),]
-                    )
-            else:
-                aggregations.append(foa.Count(field_name))
-                if _meets_type(
-                    field,
-                    (fof.IntField, fof.FloatField, fof.FrameSupportField),
-                ):
-                    aggregations.append(foa.Bounds(field_name))
-                elif _meets_type(field, fof.BooleanField):
-                    aggregations.append(foa.CountValues(field_name, _first=3))
-                elif _meets_type(field, (fof.StringField, fof.ObjectIdField)):
-                    include = (
-=======
->>>>>>> 7051ca1e
                         None
                         if filters is None or label_path not in filters
                         else filters[label_path]["values"]
