"""
View stages.

| Copyright 2017-2020, Voxel51, Inc.
| `voxel51.com <https://voxel51.com/>`_
|
"""
# pragma pylint: disable=redefined-builtin
# pragma pylint: disable=unused-wildcard-import
# pragma pylint: disable=wildcard-import
from __future__ import absolute_import
from __future__ import division
from __future__ import print_function
from __future__ import unicode_literals
from builtins import *

# pragma pylint: enable=redefined-builtin
# pragma pylint: enable=unused-wildcard-import
# pragma pylint: enable=wildcard-import

import reprlib

from bson import ObjectId
from pymongo import ASCENDING, DESCENDING

from fiftyone.core.expressions import ViewExpression
from fiftyone.core.odm.sample import default_sample_fields

import eta.core.utils as etau


class _StageRepr(reprlib.Repr):
    def repr_ViewExpression(self, expr, level):
        return self.repr1(expr.to_mongo(), level=level)


_aRepr = _StageRepr()
_aRepr.maxlevel = 2
_aRepr.maxlist = 3


class ViewStage(object):
    """Abstract base class for all :class:`fiftyone.core.view.DatasetView`
    stages.

    :class:`ViewStage` instances represent a logical operation to apply to a
    :class:`fiftyone.core.view.DatasetView`, which may decide what subset of
    samples in a view should pass though the stage, and also what subset of the
    contents of each :class:`fiftyone.core.sample.Sample` should be passed.

    The :meth:`ViewStage.is_randomized` property of a stage declares whether
    it is *randomized*, i.e., whether its output is non-deterministic. To avoid
    ambiguity, randomized stages are only allowed to be invoked once by any
    :class:`fiftyone.core.view.DatasetView`. The :meth:`ViewStage.used`
    property of a stage is used to track whether the stage has been used by a
    :class:`fiftyone.core.view.DatasetView`..

    Args:
        **kwargs: the concrete :class:`fiftyone.core.stages.ViewStage`
            arguments
    """

    def __init__(self):
        self._used = False

    def __str__(self):
        return repr(self)

    def __repr__(self):
        kwargs_str = ", ".join(
            ["%s=%s" % (k, _aRepr.repr(v)) for k, v in self._kwargs().items()]
        )

        return "%s(%s)" % (self.__class__.__name__, kwargs_str)

    @property
    def is_randomized(self):
        """Whether the stage is randomized; i.e., it may return different
        samples each time it is invoked.
        """
        return False

    @property
    def used(self):
        """Whether this stage has been used in an aggregation pipeline."""
        return self._used

    @used.setter
    def used(self, val):
        self._used = val

    def to_mongo(self):
        """Returns the MongoDB version of the stage.

        Returns:
            a MongoDB aggregation pipeline (list of dicts)
        """
        raise NotImplementedError("subclasses must implement `to_mongo()`")

    def _serialize(self):
        """Returns a JSON dict representation of the :class:`ViewStage`.

        Returns:
            a JSON dict
        """
        return {
            "kwargs": self._kwargs(),
            "_cls": etau.get_class_name(self),
        }

    def _kwargs(self):
        """Returns a JSON dict describing the keyword arguments that define the
        ViewStage.

        Returns:
            a JSON dict
        """
        raise NotImplementedError("subclasses must implement `_kwargs()`")

    @classmethod
    def _from_dict(cls, d):
        """Creates a :class:`ViewStage` instance from a serialized JSON dict
        representation of it.

        Args:
            d: a JSON dict

        Returns:
            a :class:`ViewStage`
        """
        view_stage_cls = etau.get_class(d["_cls"])
        return view_stage_cls(**d["kwargs"])


class ViewStageError(Exception):
    """An error raised when a :class:`ViewStage` encounters a problem."""

    pass


class Exclude(ViewStage):
    """Excludes the samples with the given IDs from the view.

    Args:
        sample_ids: an iterable of sample IDs
    """

    def __init__(self, sample_ids):
        super().__init__()
        self._sample_ids = list(sample_ids)

    @property
    def sample_ids(self):
        """The list of sample IDs to exclude."""
        return self._sample_ids

    def to_mongo(self):
        """Returns the MongoDB version of the stage.

        Returns:
            a MongoDB aggregation pipeline (list of dicts)
        """
        sample_ids = [ObjectId(id) for id in self._sample_ids]
        return Match({"_id": {"$not": {"$in": sample_ids}}}).to_mongo()

    def _kwargs(self):
        return {"sample_ids": self._sample_ids}


class ExcludeFields(ViewStage):
    """Excludes the fields with the given names from the samples in the view.

    Note: Default fields cannot be excluded.

    Args:
        field_names: a field name or iterable of field names to exclude
    """

<<<<<<< HEAD
    def __init__(self, field):
        super().__init__()
        self._field = field
=======
    def __init__(self, field_names):
        if etau.is_str(field_names):
            field_names = [field_names]

        self._field_names = list(field_names)
        self._validate()
>>>>>>> a04741b8

    @property
    def field_names(self):
        """The list of field names to exclude."""
        return self._field_names

    def to_mongo(self):
        """Returns the MongoDB version of the stage.

        Returns:
            a MongoDB aggregation pipeline (list of dicts)
        """
        return [{"$unset": self._field_names}]

    def _kwargs(self):
        return {"field_names": self._field_names}

    def _validate(self):
        invalid_fields = set(self._field_names) & set(default_sample_fields())
        if invalid_fields:
            raise ValueError(
                "Cannot exclude default fields: %s" % list(invalid_fields)
            )


class Exists(ViewStage):
    """Returns a view containing the samples that have a non-``None`` value
    for the given field.

    Args:
        field: the field
    """

<<<<<<< HEAD
    def __init__(self, limit):
        super().__init__()
        self._limit = limit
=======
    def __init__(self, field):
        self._field = field
>>>>>>> a04741b8

    @property
    def field(self):
        """The field to check if exists."""
        return self._field

    def to_mongo(self):
        """Returns the MongoDB version of the stage.

        Returns:
            a MongoDB aggregation pipeline (list of dicts)
        """
        return Match({self._field: {"$exists": True, "$ne": None}}).to_mongo()

    def _kwargs(self):
        return {"field": self._field}


class _FilterList(ViewStage):
    """Base class for stages that filter elements of a list field of a
    document.

    The actual document field to filter is exposed via the
    :meth:`_FilterList.list_field` property, which may be computed from the
    provided ``field``.

    Args:
        field: the field to filter
        filter: a :class:`fiftyone.core.expressions.ViewExpression` or
            `MongoDB expression <https://docs.mongodb.com/manual/meta/aggregation-quick-reference/#aggregation-expressions>`_
            that returns a boolean describing the filter to apply
    """

    def __init__(self, field, filter):
        super().__init__()
        self._field = field
        self._filter = filter
        self._validate()

    @property
    def field(self):
        """The field to filter."""
        return self._field

    @property
    def filter(self):
        """The filter expression."""
        return self._filter

    @property
    def list_field(self):
        """The *actual* list field to filter, which may be computed from
        `self.field`.
        """
        return self.field

    def to_mongo(self):
        """Returns the MongoDB version of the stage.

        Returns:
            a MongoDB aggregation pipeline (list of dicts)
        """
        return [
            {
                "$addFields": {
                    self.list_field: {
                        "$filter": {
                            "input": "$" + self.list_field,
                            "cond": self._get_mongo_filter(),
                        }
                    }
                }
            }
        ]

    def _get_mongo_filter(self):
        if isinstance(self._filter, ViewExpression):
            return self._filter.to_mongo(in_list=True)

        return self._filter

    def _kwargs(self):
        return {"field": self._field, "filter": self._get_mongo_filter()}

    def _validate(self):
        if not isinstance(self._filter, (ViewExpression, dict)):
            raise ValueError(
                "Filter must be a ViewExpression or a MongoDB expression; "
                "found '%s'" % self._filter
            )


class FilterClassifications(_FilterList):
    """Filters the :class:`fiftyone.core.labels.Classification` elements in the
    specified :class:`fiftyone.core.labels.Classifications` field of the
    samples in a view.

    Args:
        field: the field to filter, which must be a
            :class:`fiftyone.core.labels.Classifications`
        filter: a :class:`fiftyone.core.expressions.ViewExpression` or
            `MongoDB expression <https://docs.mongodb.com/manual/meta/aggregation-quick-reference/#aggregation-expressions>`_
            that returns a boolean describing the filter to apply
    """

    @property
    def list_field(self):
        return self.field + ".classifications"


class FilterDetections(_FilterList):
    """Filters the :class:`fiftyone.core.labels.Detection` elements in the
    specified :class:`fiftyone.core.labels.Detections` field of the samples in
    the stage.

    Args:
        field: the field to filter, which must be a
            :class:`fiftyone.core.labels.Detections`
        filter: a :class:`fiftyone.core.expressions.ViewExpression` or
            `MongoDB expression <https://docs.mongodb.com/manual/meta/aggregation-quick-reference/#aggregation-expressions>`_
            that returns a boolean describing the filter to apply
    """

    @property
    def list_field(self):
        return self.field + ".detections"


class Limit(ViewStage):
    """Limits the view to the given number of samples.

    Args:
        num: the maximum number of samples to return. If a non-positive
            number is provided, an empty view is returned
    """

    def __init__(self, limit):
        self._limit = limit

    @property
    def limit(self):
        """The maximum number of samples to return."""
        return self._limit

    def to_mongo(self):
        """Returns the MongoDB version of the stage.

        Returns:
            a MongoDB aggregation pipeline (list of dicts)
        """
        return [{"$limit": self._limit}]

    def _kwargs(self):
        return {"limit": self._limit}


class Match(ViewStage):
    """Filters the samples in the stage by the given filter.

    Args:
        filter: a :class:`fiftyone.core.expressions.ViewExpression` or
            `MongoDB expression <https://docs.mongodb.com/manual/meta/aggregation-quick-reference/#aggregation-expressions>`_
            that returns a boolean describing the filter to apply
    """

    def __init__(self, filter):
        super().__init__()
        self._filter = filter
        self._validate()

    @property
    def filter(self):
        """The filter expression."""
        return self._filter

    def to_mongo(self):
        """Returns the MongoDB version of the stage.

        Returns:
            a MongoDB aggregation pipeline (list of dicts)
        """
        return [{"$match": self._get_mongo_filter()}]

    def _get_mongo_filter(self):
        if isinstance(self._filter, ViewExpression):
            return {"$expr": self._filter.to_mongo()}

        return self._filter

    def _kwargs(self):
        return {"filter": self._get_mongo_filter()}

    def _validate(self):
        if not isinstance(self._filter, (ViewExpression, dict)):
            raise ValueError(
                "Filter must be a ViewExpression or a MongoDB expression; "
                "found '%s'" % self._filter
            )


class MatchTag(ViewStage):
    """Returns a view containing the samples that have the given tag.

    Args:
        tag: a tag
    """

    def __init__(self, tag):
        super().__init__()
        self._tag = tag

    @property
    def tag(self):
        """The tag to match."""
        return self._tag

    def to_mongo(self):
        """Returns the MongoDB version of the stage.

        Returns:
            a MongoDB aggregation pipeline (list of dicts)
        """
        return Match({"tags": self._tag}).to_mongo()

    def _kwargs(self):
        return {"tag": self._tag}


class MatchTags(ViewStage):
    """Returns a view containing the samples that have any of the given
    tags.

    To match samples that contain a single, use :class:`MatchTag`.

    Args:
        tags: an iterable of tags
    """

    def __init__(self, tags):
        super().__init__()
        self._tags = list(tags)

    @property
    def tags(self):
        """The list of tags to match."""
        return self._tags

    def to_mongo(self):
        """Returns the MongoDB version of the stage.

        Returns:
            a MongoDB aggregation pipeline (list of dicts)
        """
        return Match({"tags": {"$in": self._tags}}).to_mongo()

    def _kwargs(self):
        return {"tags": self._tags}


class Mongo(ViewStage):
    """View stage defined by a raw MongoDB aggregation pipeline.

    See `MongoDB aggregation pipelines <https://docs.mongodb.com/manual/core/aggregation-pipeline/>`_
    for more details.

    Args:
        pipeline: a MongoDB aggregation pipeline (list of dicts)
    """

    def __init__(self, pipeline):
        super().__init__()
        self._pipeline = pipeline

    @property
    def pipeline(self):
        """The MongoDB aggregation pipeline."""
        return self._pipeline

    @property
    def is_randomized(self):
        """Whether the stage is randomized; i.e., it may return different
        samples each time it is invoked.
        """
        return _contains_random_op(self._pipeline)

    def to_mongo(self):
        """Returns the MongoDB version of the stage.

        Returns:
            a MongoDB aggregation pipeline (list of dicts)
        """
        return self._pipeline

    def _kwargs(self):
        return {"pipeline": self._pipeline}


class Select(ViewStage):
    """Selects the samples with the given IDs from the view.

    Args:
        sample_ids: an iterable of sample IDs
    """

    def __init__(self, sample_ids):
        super().__init__()
        self._sample_ids = list(sample_ids)

    @property
    def sample_ids(self):
        """The list of sample IDs to select."""
        return self._sample_ids

    def to_mongo(self):
        """Returns the MongoDB version of the stage.

        Returns:
            a MongoDB aggregation pipeline (list of dicts)
        """
        sample_ids = [ObjectId(id) for id in self._sample_ids]
        return Match({"_id": {"$in": sample_ids}}).to_mongo()

    def _kwargs(self):
        return {"sample_ids": self._sample_ids}


class SelectFields(ViewStage):
    """Selects *only* the fields with the given names from the samples in the
    view. All other fields are excluded.

    Note: Default sample fields are always selected and will be added if not
    included in ``field_names``.

    Args:
        field_names (None): a field name or iterable of field names to select.
            If not specified, just the default fields will be selected
    """

    def __init__(self, field_names=None):
        default_fields = default_sample_fields()

        if field_names:
            if etau.is_str(field_names):
                field_names = [field_names]

            self._field_names = list(set(field_names) | set(default_fields))
        else:
            self._field_names = list(default_fields)

    @property
    def field_names(self):
        """The list of field names to select."""
        return self._field_names

    def to_mongo(self):
        """Returns the MongoDB version of the stage.

        Returns:
            a MongoDB aggregation pipeline (list of dicts)
        """
        return [{"$project": {fn: True for fn in self.field_names}}]

    def _kwargs(self):
        return {"field_names": self._field_names}


class SortBy(ViewStage):
    """Sorts the samples in the view by the given field or expression.

    When sorting by an expression, ``field_or_expr`` can either be a
    :class:`fiftyone.core.expressions.ViewExpression` or a
    `MongoDB expression <https://docs.mongodb.com/manual/meta/aggregation-quick-reference/#aggregation-expressions>`_
    that defines the quantity to sort by.

    Args:
        field_or_expr: the field or expression to sort by
        reverse (False): whether to return the results in descending order
    """

    def __init__(self, field_or_expr, reverse=False):
        super().__init__()
        self._field_or_expr = field_or_expr
        self._reverse = reverse

    @property
    def field_or_expr(self):
        """The field or expression to sort by."""
        return self._field_or_expr

    @property
    def reverse(self):
        """Whether to return the results in descending order."""
        return self._reverse

    def to_mongo(self):
        """Returns the MongoDB version of the stage.

        Returns:
            a MongoDB aggregation pipeline (list of dicts)
        """
        order = DESCENDING if self._reverse else ASCENDING

        field_or_expr = self._get_mongo_field_or_expr()

        if not isinstance(field_or_expr, dict):
            return [{"$sort": {field_or_expr: order}}]

        return [
            {"$addFields": {"_sort_field": field_or_expr}},
            {"$sort": {"_sort_field": order}},
            {"$unset": "_sort_field"},
        ]

    def _get_mongo_field_or_expr(self):
        if isinstance(self._field_or_expr, ViewExpression):
            return self._field_or_expr.to_mongo()

        return self._field_or_expr

    def _kwargs(self):
        return {
            "field_or_expr": self._get_mongo_field_or_expr(),
            "reverse": self._reverse,
        }


class Skip(ViewStage):
    """Omits the given number of samples from the head of the view.

    Args:
        skip: the number of samples to skip. If a non-positive number is
            provided, no samples are omitted
    """

    def __init__(self, skip):
        super().__init__()
        self._skip = skip

    @property
    def skip(self):
        """The number of samples to skip."""
        return self._skip

    def to_mongo(self):
        """Returns the MongoDB version of the stage.

        Returns:
            a MongoDB aggregation pipeline (list of dicts)
        """
        return [{"$skip": self._skip}]

    def _kwargs(self):
        return {"skip": self._skip}


class Take(ViewStage):
    """Randomly samples the given number of samples from the view.

    Args:
        size: the number of samples to return. If a non-positive number is
            provided, an empty view is returned
    """

    def __init__(self, size):
        super().__init__()
        self._size = size

    @property
    def size(self):
        """The number of samples to return."""
        return self._size

    @property
    def is_randomized(self):
        """Whether the stage is randomized; i.e., it may return different
        samples each time it is invoked.
        """
        return True

    def to_mongo(self):
        """Returns the MongoDB version of the stage.

        Returns:
            a MongoDB aggregation pipeline (list of dicts)
        """
        if self._size <= 0:
            return Match({"_id": None}).to_mongo()

        return [{"$sample": {"size": self._size}}]

    def _kwargs(self):
        return {"size": self._size}


def _contains_random_op(obj):
    if isinstance(obj, dict):
        return "$sample" in obj

    if isinstance(obj, list):
        return any(_contains_random_op(o) for o in obj)

    return False<|MERGE_RESOLUTION|>--- conflicted
+++ resolved
@@ -176,18 +176,13 @@
         field_names: a field name or iterable of field names to exclude
     """
 
-<<<<<<< HEAD
-    def __init__(self, field):
-        super().__init__()
-        self._field = field
-=======
     def __init__(self, field_names):
         if etau.is_str(field_names):
             field_names = [field_names]
 
+        super().__init__()
         self._field_names = list(field_names)
         self._validate()
->>>>>>> a04741b8
 
     @property
     def field_names(self):
@@ -221,14 +216,9 @@
         field: the field
     """
 
-<<<<<<< HEAD
-    def __init__(self, limit):
-        super().__init__()
-        self._limit = limit
-=======
     def __init__(self, field):
+        super().__init__()
         self._field = field
->>>>>>> a04741b8
 
     @property
     def field(self):
@@ -366,6 +356,7 @@
     """
 
     def __init__(self, limit):
+        super().__init__()
         self._limit = limit
 
     @property
@@ -568,8 +559,9 @@
     """
 
     def __init__(self, field_names=None):
+        super().__init__()
+
         default_fields = default_sample_fields()
-
         if field_names:
             if etau.is_str(field_names):
                 field_names = [field_names]
