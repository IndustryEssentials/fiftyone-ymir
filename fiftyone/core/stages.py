--- conflicted
+++ resolved
@@ -14,12 +14,8 @@
 from bson import ObjectId
 from pymongo import ASCENDING, DESCENDING
 
-<<<<<<< HEAD
 from fiftyone.core.aggregations import Aggregation
-from fiftyone.core.expressions import ViewExpression, ViewField
-=======
 import fiftyone.core.expressions as foe
->>>>>>> de735165
 import fiftyone.core.fields as fof
 import fiftyone.core.labels as fol
 import fiftyone.core.media as fom
@@ -1793,10 +1789,10 @@
         pipeline = []
 
         stage = Select(self._sample_ids)
-        pipeline.extend(stage.to_mongo())
+        pipeline.extend(stage.to_mongo(sample_collection))
 
         stage = SelectFields(list(self._object_ids.keys()))
-        pipeline.extend(stage.to_mongo())
+        pipeline.extend(stage.to_mongo(sample_collection))
 
         for field, object_ids in self._object_ids.items():
             label_filter = foe.ViewField("_id").is_in(
