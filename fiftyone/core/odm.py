"""
Object document mappers for the FiftyOne backend.

| Copyright 2017-2020, Voxel51, Inc.
| `voxel51.com <https://voxel51.com/>`_
|
"""
# pragma pylint: disable=redefined-builtin
# pragma pylint: disable=unused-wildcard-import
# pragma pylint: disable=wildcard-import
from __future__ import absolute_import
from __future__ import division
from __future__ import print_function
from __future__ import unicode_literals
from builtins import *

# pragma pylint: enable=redefined-builtin
# pragma pylint: enable=unused-wildcard-import
# pragma pylint: enable=wildcard-import

# pylint: disable=wildcard-import,unused-wildcard-import
from mongoengine import *


_DEFAULT_DATABASE = "fiftyone"


_db = connect(_DEFAULT_DATABASE)


def drop_database():
    """Drops the entire database."""
    _db.drop_database(_DEFAULT_DATABASE)


class ODMDocument(Document):
    """Base class for documents backing
    :class:`fiftyone.core.document.BackedByDocument` classes.
    """

    meta = {"allow_inheritance": True}


class ODMMetadata(EmbeddedDocument):
    """Base class for storing metadata about raw data."""

    size_bytes = IntField()
    mime_type = StringField()
    meta = {"allow_inheritance": True}


class ODMImageMetadata(ODMMetadata):
    """Base class for storing metadata about raw images."""

    width = IntField()
    height = IntField()
    num_channels = IntField()


class ODMLabel(EmbeddedDocument):
    """Base class for documents that back :class:`fiftyone.core.labels.Label`
    instances.
    """

    group = StringField()
    meta = {"allow_inheritance": True}


class ODMImageLabel(ODMLabel):
    """Base class for documents that back
    :class:`fiftyone.core.labels.ImageLabel` instances.
    """

    meta = {"allow_inheritance": True}


class ODMClassificationLabel(ODMImageLabel):
    """Backing document for :class:`fiftyone.core.labels.ClassificationLabel`
    instances.
    """

    label = StringField()
    confidence = FloatField(null=True)
    # @todo convert to a numeric array representation somehow?
    logits = ListField(FloatField(), null=True)


class ODMDetectionLabel(EmbeddedDocument):
    """Backing document for individual detections stored in
    :class:`fiftyone.core.labels.DetectionLabels`instances.
    """

    label = StringField()
    bounding_box = ListField(FloatField())
    confidence = FloatField(null=True)


class ODMDetectionLabels(ODMImageLabel):
    """Backing document for :class:`fiftyone.core.labels.DetectionLabels`
    instances.
    """

    detections = ListField(EmbeddedDocumentField(ODMDetectionLabel))


class ODMImageLabels(ODMImageLabel):
    """Backing document for :class:`fiftyone.core.labels.ImageLabels`
    instances.
    """

    labels = DictField()


class ODMInsight(EmbeddedDocument):
    """Base class for documents that back sample insights."""

    group = StringField()
    meta = {"allow_inheritance": True}


class ODMFileHashInsight(ODMInsight):
    """Backing document for file hash insights."""

    file_hash = StringField()


class ODMSample(ODMDocument):
    """Backing document for :class:`fiftyone.core.sample.Sample` instances."""

    dataset = StringField()
    filepath = StringField(unique=True)
    metadata = EmbeddedDocumentField(ODMMetadata, null=True)
    tags = ListField(StringField())
<<<<<<< HEAD
    insights = DictField(EmbeddedDocumentField(ODMInsight))
    labels = DictField(EmbeddedDocumentField(ODMLabel))
=======
    insights = ListField(EmbeddedDocumentField(ODMInsight))
    labels = ListField(EmbeddedDocumentField(ODMLabel))
    # @todo(Tyler) replace the unique index on "filepath" with a unique on
    # "filepath" + "dataset"
>>>>>>> 4da96c5c
    meta = {"allow_inheritance": True, "indexes": ["dataset", "filepath"]}


class ODMImageSample(ODMSample):
    """Backing document for :class:`fiftyone.core.sample.ImageSample`
    instances.
    """

    metadata = EmbeddedDocumentField(ODMImageMetadata, null=True)<|MERGE_RESOLUTION|>--- conflicted
+++ resolved
@@ -131,15 +131,10 @@
     filepath = StringField(unique=True)
     metadata = EmbeddedDocumentField(ODMMetadata, null=True)
     tags = ListField(StringField())
-<<<<<<< HEAD
     insights = DictField(EmbeddedDocumentField(ODMInsight))
     labels = DictField(EmbeddedDocumentField(ODMLabel))
-=======
-    insights = ListField(EmbeddedDocumentField(ODMInsight))
-    labels = ListField(EmbeddedDocumentField(ODMLabel))
     # @todo(Tyler) replace the unique index on "filepath" with a unique on
     # "filepath" + "dataset"
->>>>>>> 4da96c5c
     meta = {"allow_inheritance": True, "indexes": ["dataset", "filepath"]}
 
 
