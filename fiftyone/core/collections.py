"""
Interface for sample collections.

| Copyright 2017-2021, Voxel51, Inc.
| `voxel51.com <https://voxel51.com/>`_
|
"""
from collections import defaultdict
import fnmatch
import itertools
import logging
import os
import random
import string
import warnings

from bson import ObjectId
from deprecated import deprecated
from pymongo import UpdateOne

import eta.core.serial as etas
import eta.core.utils as etau

import fiftyone.core.aggregations as foa
import fiftyone.core.annotation as foan
import fiftyone.core.brain as fob
import fiftyone.core.expressions as foe
from fiftyone.core.expressions import ViewField as F
import fiftyone.core.evaluation as foev
import fiftyone.core.fields as fof
import fiftyone.core.frame as fofr
import fiftyone.core.labels as fol
import fiftyone.core.media as fom
import fiftyone.core.metadata as fomt
import fiftyone.core.models as fomo
import fiftyone.core.odm as foo
import fiftyone.core.sample as fosa
import fiftyone.core.utils as fou

fod = fou.lazy_import("fiftyone.core.dataset")
fos = fou.lazy_import("fiftyone.core.stages")
fov = fou.lazy_import("fiftyone.core.view")
foua = fou.lazy_import("fiftyone.utils.annotations")
foud = fou.lazy_import("fiftyone.utils.data")
foue = fou.lazy_import("fiftyone.utils.eval")


logger = logging.getLogger(__name__)


def _make_registrar():
    registry = {}

    def registrar(func):
        registry[func.__name__] = func
        # Normally a decorator returns a wrapped function, but here we return
        # `func` unmodified, after registering it
        return func

    registrar.all = registry
    return registrar


# Keeps track of all `ViewStage` methods
view_stage = _make_registrar()

# Keeps track of all `Aggregation` methods
aggregation = _make_registrar()


class SampleCollection(object):
    """Abstract class representing an ordered collection of
    :class:`fiftyone.core.sample.Sample` instances in a
    :class:`fiftyone.core.dataset.Dataset`.
    """

    _FRAMES_PREFIX = "frames."

    def __str__(self):
        return repr(self)

    def __repr__(self):
        return self.summary()

    def __bool__(self):
        return len(self) > 0

    def __len__(self):
        raise NotImplementedError("Subclass must implement __len__()")

    def __contains__(self, sample_id):
        try:
            self[sample_id]
        except KeyError:
            return False

        return True

    def __getitem__(self, id_filepath_slice):
        raise NotImplementedError("Subclass must implement __getitem__()")

    def __iter__(self):
        return self.iter_samples()

    @property
    def _dataset(self):
        """The :class:`fiftyone.core.dataset.Dataset` that serves the samples
        in this collection.
        """
        raise NotImplementedError("Subclass must implement _dataset")

    @property
    def _root_dataset(self):
        """The root :class:`fiftyone.core.dataset.Dataset` from which this
        collection is derived.

        This is typically the same as :meth:`_dataset` but may differ in cases
        such as patches views.
        """
        raise NotImplementedError("Subclass must implement _root_dataset")

    @property
    def _is_patches(self):
        """Whether this collection contains patches."""
        raise NotImplementedError("Subclass must implement _is_patches")

    @property
    def _is_frames(self):
        """Whether this collection contains frames of a video dataset."""
        raise NotImplementedError("Subclass must implement _is_frames")

    @property
    def _element_str(self):
        return "sample"

    @property
    def _elements_str(self):
        return "samples"

    @property
    def name(self):
        """The name of the collection."""
        raise NotImplementedError("Subclass must implement name")

    @property
    def media_type(self):
        """The media type of the collection."""
        raise NotImplementedError("Subclass must implement media_type")

    @property
    def info(self):
        """The info dict of the underlying dataset.

        See :meth:`fiftyone.core.dataset.Dataset.info` for more information.
        """
        raise NotImplementedError("Subclass must implement info")

    @info.setter
    def info(self, info):
        raise NotImplementedError("Subclass must implement info")

    @property
    def classes(self):
        """The classes of the underlying dataset.

        See :meth:`fiftyone.core.dataset.Dataset.classes` for more information.
        """
        raise NotImplementedError("Subclass must implement classes")

    @classes.setter
    def classes(self, classes):
        raise NotImplementedError("Subclass must implement classes")

    @property
    def default_classes(self):
        """The default classes of the underlying dataset.

        See :meth:`fiftyone.core.dataset.Dataset.default_classes` for more
        information.
        """
        raise NotImplementedError("Subclass must implement default_classes")

    @default_classes.setter
    def default_classes(self, classes):
        raise NotImplementedError("Subclass must implement default_classes")

    @property
    def mask_targets(self):
        """The mask targets of the underlying dataset.

        See :meth:`fiftyone.core.dataset.Dataset.mask_targets` for more
        information.
        """
        raise NotImplementedError("Subclass must implement mask_targets")

    @mask_targets.setter
    def mask_targets(self, targets):
        raise NotImplementedError("Subclass must implement mask_targets")

    @property
    def default_mask_targets(self):
        """The default mask targets of the underlying dataset.

        See :meth:`fiftyone.core.dataset.Dataset.default_mask_targets` for more
        information.
        """
        raise NotImplementedError(
            "Subclass must implement default_mask_targets"
        )

    @default_mask_targets.setter
    def default_mask_targets(self, targets):
        raise NotImplementedError(
            "Subclass must implement default_mask_targets"
        )

    def summary(self):
        """Returns a string summary of the collection.

        Returns:
            a string summary
        """
        raise NotImplementedError("Subclass must implement summary()")

    def first(self):
        """Returns the first sample in the collection.

        Returns:
            a :class:`fiftyone.core.sample.Sample` or
            :class:`fiftyone.core.sample.SampleView`
        """
        try:
            return next(iter(self))
        except StopIteration:
            raise ValueError("%s is empty" % self.__class__.__name__)

    def last(self):
        """Returns the last sample in the collection.

        Returns:
            a :class:`fiftyone.core.sample.Sample` or
            :class:`fiftyone.core.sample.SampleView`
        """
        return self[-1:].first()

    def head(self, num_samples=3):
        """Returns a list of the first few samples in the collection.

        If fewer than ``num_samples`` samples are in the collection, only
        the available samples are returned.

        Args:
            num_samples (3): the number of samples

        Returns:
            a list of :class:`fiftyone.core.sample.Sample` objects
        """
        return [s for s in self[:num_samples]]

    def tail(self, num_samples=3):
        """Returns a list of the last few samples in the collection.

        If fewer than ``num_samples`` samples are in the collection, only
        the available samples are returned.

        Args:
            num_samples (3): the number of samples

        Returns:
            a list of :class:`fiftyone.core.sample.Sample` objects
        """
        return [s for s in self[-num_samples:]]

    def one(self, expr, exact=False):
        """Returns a single sample in this collection matching the expression.

        Examples::

            import fiftyone as fo
            import fiftyone.zoo as foz
            from fiftyone import ViewField as F

            dataset = foz.load_zoo_dataset("quickstart")

            #
            # Get a sample by filepath
            #

            # A random filepath in the dataset
            filepath = dataset.take(1).first().filepath

            # Get sample by filepath
            sample = dataset.one(F("filepath") == filepath)

            #
            # Dealing with multiple matches
            #

            # Get a sample whose image is JPEG
            sample = dataset.one(F("filepath").ends_with(".jpg"))

            # Raises an error since there are multiple JPEGs
            dataset.one(F("filepath").ends_with(".jpg"), exact=True)

        Args:
            expr: a :class:`fiftyone.core.expressions.ViewExpression` or
                `MongoDB expression <https://docs.mongodb.com/manual/meta/aggregation-quick-reference/#aggregation-expressions>`_
                that evaluates to ``True`` for the sample to match
            exact (False): whether to raise an error if multiple samples match
                the expression

        Returns:
            a :class:`fiftyone.core.sample.SampleView`
        """
        view = self.match(expr)
        matches = iter(view)

        try:
            sample = next(matches)
        except StopIteration:
            raise ValueError("No samples match the given expression")

        if exact:
            try:
                next(matches)
                raise ValueError(
                    "Expected one matching sample, but found %d matches"
                    % len(view)
                )
            except StopIteration:
                pass

        return sample

    def view(self):
        """Returns a :class:`fiftyone.core.view.DatasetView` containing the
        collection.

        Returns:
            a :class:`fiftyone.core.view.DatasetView`
        """
        raise NotImplementedError("Subclass must implement view()")

    def iter_samples(self, progress=False):
        """Returns an iterator over the samples in the collection.

        Args:
            progress (False): whether to render a progress bar tracking the
                iterator's progress

        Returns:
            an iterator over :class:`fiftyone.core.sample.Sample` or
            :class:`fiftyone.core.sample.SampleView` instances
        """
        raise NotImplementedError("Subclass must implement iter_samples()")

    def _get_default_sample_fields(
        self, include_private=False, use_db_fields=False
    ):
        return fosa.get_default_sample_fields(
            include_private=include_private, use_db_fields=use_db_fields
        )

    def _get_default_frame_fields(
        self, include_private=False, use_db_fields=False
    ):
        return fofr.get_default_frame_fields(
            include_private=include_private, use_db_fields=use_db_fields
        )

    def get_field_schema(
        self, ftype=None, embedded_doc_type=None, include_private=False
    ):
        """Returns a schema dictionary describing the fields of the samples in
        the collection.

        Args:
            ftype (None): an optional field type to which to restrict the
                returned schema. Must be a subclass of
                :class:`fiftyone.core.fields.Field`
            embedded_doc_type (None): an optional embedded document type to
                which to restrict the returned schema. Must be a subclass of
                :class:`fiftyone.core.odm.BaseEmbeddedDocument`
            include_private (False): whether to include fields that start with
                ``_`` in the returned schema

        Returns:
             a dictionary mapping field names to field types
        """
        raise NotImplementedError("Subclass must implement get_field_schema()")

    def get_frame_field_schema(
        self, ftype=None, embedded_doc_type=None, include_private=False
    ):
        """Returns a schema dictionary describing the fields of the frames of
        the samples in the collection.

        Only applicable for video collections.

        Args:
            ftype (None): an optional field type to which to restrict the
                returned schema. Must be a subclass of
                :class:`fiftyone.core.fields.Field`
            embedded_doc_type (None): an optional embedded document type to
                which to restrict the returned schema. Must be a subclass of
                :class:`fiftyone.core.odm.BaseEmbeddedDocument`
            include_private (False): whether to include fields that start with
                ``_`` in the returned schema

        Returns:
            a dictionary mapping field names to field types, or ``None`` if
            the collection is not a video collection
        """
        raise NotImplementedError(
            "Subclass must implement get_frame_field_schema()"
        )

    def make_unique_field_name(self, root=""):
        """Makes a unique field name with the given root name for the
        collection.

        Args:
            root (""): an optional root for the output field name

        Returns:
            the field name
        """
        if not root:
            root = _get_random_characters(6)

        fields = self.get_field_schema()

        field_name = root
        if field_name in fields:
            field_name += "_" + _get_random_characters(6)

        while field_name in fields:
            field_name += _get_random_characters(1)

        return field_name

    def has_sample_field(self, field_name):
        """Determines whether the collection has a sample field with the given
        name.

        Args:
            field_name: the field name

        Returns:
            True/False
        """
        return field_name in self.get_field_schema()

    def has_frame_field(self, field_name):
        """Determines whether the collection has a frame-level field with the
        given name.

        Args:
            field_name: the field name

        Returns:
            True/False
        """
        if self.media_type != fom.VIDEO:
            return False

        return field_name in self.get_frame_field_schema()

    def validate_fields_exist(self, fields, include_private=False):
        """Validates that the collection has field(s) with the given name(s).

        If embedded field names are provided, only the root field is checked.

        Args:
            fields: a field name or iterable of field names
            include_private (False): whether to include private fields when
                checking for existence

        Raises:
            ValueError: if one or more of the fields do not exist
        """
        fields, frame_fields = self._split_frame_fields(fields)

        if fields:
            existing_fields = set(
                self.get_field_schema(include_private=include_private).keys()
            )
            if self.media_type == fom.VIDEO:
                existing_fields.add("frames")

            for field in fields:
                # We only validate that the root field exists
                field_name = field.split(".", 1)[0]
                if field_name not in existing_fields:
                    raise ValueError("Field '%s' does not exist" % field_name)

        if frame_fields:
            existing_frame_fields = set(
                self.get_frame_field_schema(
                    include_private=include_private
                ).keys()
            )

            for field in frame_fields:
                # We only validate that the root field exists
                field_name = field.split(".", 1)[0]
                if field_name not in existing_frame_fields:
                    raise ValueError(
                        "Frame field '%s' does not exist" % field_name
                    )

    def validate_field_type(
        self, field_name, ftype, embedded_doc_type=None, subfield=None
    ):
        """Validates that the collection has a field of the given type.

        Args:
            field_name: the field name
            ftype: the expected field type. Must be a subclass of
                :class:`fiftyone.core.fields.Field`
            embedded_doc_type (None): the
                :class:`fiftyone.core.odm.BaseEmbeddedDocument` type of the
                field. Used only when ``ftype`` is an embedded
                :class:`fiftyone.core.fields.EmbeddedDocumentField`
            subfield (None): the type of the contained field. Used only when
                ``ftype`` is a :class:`fiftyone.core.fields.ListField` or
                :class:`fiftyone.core.fields.DictField`

        Raises:
            ValueError: if the field does not exist or does not have the
                expected type
        """
        field_name, is_frame_field = self._handle_frame_field(field_name)
        if is_frame_field:
            schema = self.get_frame_field_schema()
        else:
            schema = self.get_field_schema()

        if field_name not in schema:
            ftype = "Frame field" if is_frame_field else "Field"
            raise ValueError(
                "%s '%s' does not exist on collection '%s'"
                % (ftype, field_name, self.name)
            )

        field = schema[field_name]

        if embedded_doc_type is not None:
            if not isinstance(field, fof.EmbeddedDocumentField) or (
                field.document_type is not embedded_doc_type
            ):
                raise ValueError(
                    "Field '%s' must be an instance of %s; found %s"
                    % (field_name, ftype(embedded_doc_type), field)
                )
        elif subfield is not None:
            if not isinstance(field, (fof.ListField, fof.DictField)):
                raise ValueError(
                    "Field type %s must be an instance of %s when a subfield "
                    "is provided" % (ftype, (fof.ListField, fof.DictField))
                )

            if not isinstance(field, ftype) or not isinstance(
                field.field, subfield
            ):
                raise ValueError(
                    "Field '%s' must be an instance of %s; found %s"
                    % (field_name, ftype(field=subfield()), field)
                )
        else:
            if not isinstance(field, ftype):
                raise ValueError(
                    "Field '%s' must be an instance of %s; found %s"
                    % (field_name, ftype, field)
                )

    def tag_samples(self, tags):
        """Adds the tag(s) to all samples in this collection, if necessary.

        Args:
            tags: a tag or iterable of tags
        """
        if etau.is_str(tags):
            tags = [tags]
        else:
            tags = list(tags)

        def _add_tags(_tags):
            if not _tags:
                return tags

            for tag in tags:
                if tag not in _tags:
                    _tags.append(tag)

            return _tags

        self._edit_sample_tags(_add_tags)

    def untag_samples(self, tags):
        """Removes the tag(s) from all samples in this collection, if
        necessary.

        Args:
            tags: a tag or iterable of tags
        """
        if etau.is_str(tags):
            tags = [tags]
        else:
            tags = list(tags)

        def _remove_tags(_tags):
            if not _tags:
                return _tags

            return [t for t in _tags if t not in tags]

        self._edit_sample_tags(_remove_tags)

    def _edit_sample_tags(self, edit_fcn):
        tags = self.values("tags")
        tags = _transform_values(tags, edit_fcn, level=1)
        self.set_values("tags", tags)

    def count_sample_tags(self):
        """Counts the occurrences of sample tags in this collection.

        Returns:
            a dict mapping tags to counts
        """
        return self.count_values("tags")

    def tag_labels(self, tags, label_fields=None):
        """Adds the tag(s) to all labels in the specified label field(s) of
        this collection, if necessary.

        Args:
            tags: a tag or iterable of tags
            label_fields (None): an optional name or iterable of names of
                :class:`fiftyone.core.labels.Label` fields. By default, all
                label fields are used
        """
        if etau.is_str(tags):
            tags = [tags]
        else:
            tags = list(tags)

        def _add_tags(_tags):
            if not _tags:
                return tags

            for tag in tags:
                if tag not in _tags:
                    _tags.append(tag)

            return _tags

        self._edit_label_tags(_add_tags, label_fields=label_fields)

    def untag_labels(self, tags, label_fields=None):
        """Removes the tag from all labels in the specified label field(s) of
        this collection, if necessary.

        Args:
            tags: a tag or iterable of tags
            label_fields (None): an optional name or iterable of names of
                :class:`fiftyone.core.labels.Label` fields. By default, all
                label fields are used
        """
        if etau.is_str(tags):
            tags = [tags]
        else:
            tags = list(tags)

        def _remove_tags(_tags):
            if not _tags:
                return _tags

            return [t for t in _tags if t not in tags]

        self._edit_label_tags(_remove_tags, label_fields=label_fields)

    def _edit_label_tags(self, edit_fcn, label_fields=None):
        if label_fields is None:
            label_fields = self._get_label_fields()
        elif etau.is_str(label_fields):
            label_fields = [label_fields]

        for label_field in label_fields:
            label_type, tags_path = self._get_label_field_path(
                label_field, "tags"
            )

            level = 1
            level += issubclass(label_type, fol._LABEL_LIST_FIELDS)
            level += self._is_frame_field(tags_path)

            # Omit samples/frames with no labels
            view = self.exists(label_field)

            tags = view.values(tags_path)
            tags = _transform_values(tags, edit_fcn, level=level)
            view.set_values(tags_path, tags)

    def _get_selected_labels(self, ids=None, tags=None, fields=None):
        if ids is not None or tags is not None:
            view = self.select_labels(ids=ids, tags=tags, fields=fields)
        else:
            view = self

        if fields is None:
            label_fields = view._get_label_fields()
        elif etau.is_str(fields):
            label_fields = [fields]
        else:
            label_fields = fields

        if not label_fields:
            return []

        paths = ["id"]
        is_list_fields = []
        is_frame_fields = []
        for label_field in label_fields:
            label_type, id_path = view._get_label_field_path(label_field, "id")
            is_list_field = issubclass(label_type, fol._LABEL_LIST_FIELDS)
            is_frame_field = view._is_frame_field(label_field)

            paths.append(id_path)
            is_list_fields.append(is_list_field)
            is_frame_fields.append(is_frame_field)

        has_frame_fields = any(is_frame_fields)

        if has_frame_fields:
            paths.insert(0, "frames.frame_number")

        results = list(view.values(paths))

        if has_frame_fields:
            frame_numbers = results.pop(0)

        sample_ids = results[0]
        all_label_ids = results[1:]

        labels = []

        for label_field, label_ids, is_list_field, is_frame_field in zip(
            label_fields, all_label_ids, is_list_fields, is_frame_fields
        ):
            if is_frame_field:
                for sample_id, sample_frame_numbers, sample_label_ids in zip(
                    sample_ids, frame_numbers, label_ids
                ):
                    for frame_number, frame_label_ids in zip(
                        sample_frame_numbers, sample_label_ids
                    ):
                        if not frame_label_ids:
                            continue

                        if not is_list_field:
                            frame_label_ids = [frame_label_ids]

                        for label_id in frame_label_ids:
                            labels.append(
                                {
                                    "sample_id": sample_id,
                                    "frame_number": frame_number,
                                    "field": label_field,
                                    "label_id": label_id,
                                }
                            )
            else:
                for sample_id, sample_label_ids in zip(sample_ids, label_ids):
                    if not sample_label_ids:
                        continue

                    if not is_list_field:
                        sample_label_ids = [sample_label_ids]

                    for label_id in sample_label_ids:
                        labels.append(
                            {
                                "sample_id": sample_id,
                                "field": label_field,
                                "label_id": label_id,
                            }
                        )

        return labels

    def _get_label_ids(self, tags=None, fields=None):
        labels = self._get_selected_labels(tags=tags, fields=fields)
        return [l["label_id"] for l in labels]

    def count_label_tags(self, label_fields=None):
        """Counts the occurrences of all label tags in the specified label
        field(s) of this collection.

        Args:
            label_fields (None): an optional name or iterable of names of
                :class:`fiftyone.core.labels.Label` fields. By default, all
                label fields are used

        Returns:
            a dict mapping tags to counts
        """
        if label_fields is None:
            label_fields = self._get_label_fields()
        elif etau.is_str(label_fields):
            label_fields = [label_fields]

        aggregations = []
        for label_field in label_fields:
            _, tags_path = self._get_label_field_path(label_field, "tags")
            aggregations.append(foa.CountValues(tags_path))

        counts = defaultdict(int)
        for result in self.aggregate(aggregations):
            for tag, count in result.items():
                counts[tag] += count

        return dict(counts)

    def split_labels(self, in_field, out_field, filter=None):
        """Splits the labels from the given input field into the given output
        field of the collection.

        This method is typically invoked on a view that has filtered the
        contents of the specified input field, so that the labels in the view
        are moved to the output field and the remaining labels are left
        in-place.

        Alternatively, you can provide a ``filter`` expression that selects the
        labels of interest to move in this collection.

        Args:
            in_field: the name of the input label field
            out_field: the name of the output label field, which will be
                created if necessary
            filter (None): a boolean
                :class:`fiftyone.core.expressions.ViewExpression` to apply to
                each label in the input field to determine whether to move it
                (True) or leave it (False)
        """
        if filter is not None:
            move_view = self.filter_labels(in_field, filter)
        else:
            move_view = self

        move_view.merge_labels(in_field, out_field)

    def merge_labels(self, in_field, out_field):
        """Merges the labels from the given input field into the given output
        field of the collection.

        If this collection is a dataset, the input field is deleted after the
        merge.

        If this collection is a view, the input field will still exist on the
        underlying dataset but will only contain the labels not present in this
        view.

        Args:
            in_field: the name of the input label field
            out_field: the name of the output label field, which will be
                created if necessary
        """
        if not isinstance(self, fod.Dataset):
            # The label IDs that we'll need to delete from `in_field`
            _, id_path = self._get_label_field_path(in_field, "id")
            del_ids = self.values(id_path, unwind=True)

        dataset = self._dataset
        dataset.merge_samples(
            self,
            key_field="id",
            skip_existing=False,
            insert_new=False,
            fields={in_field: out_field},
            merge_lists=True,
            overwrite=True,
            expand_schema=True,
            include_info=False,
        )

        if isinstance(self, fod.Dataset):
            dataset.delete_sample_field(in_field)
        else:
            dataset.delete_labels(ids=del_ids, fields=in_field)

    def set_values(
        self,
        field_name,
        values,
        skip_none=False,
        expand_schema=True,
        _allow_missing=False,
    ):
        """Sets the field or embedded field on each sample or frame in the
        collection to the given values.

        When setting a sample field ``embedded.field.name``, this function is
        an efficient implementation of the following loop::

            for sample, value in zip(sample_collection, values):
                sample.embedded.field.name = value
                sample.save()

        When modifying a sample field that contains an array, say
        ``embedded.array.field.name``, this function is an efficient
        implementation of the following loop::

            for sample, array_values in zip(sample_collection, values):
                for doc, value in zip(sample.embedded.array):
                    doc.field.name = value

                sample.save()

        When setting a frame field ``frames.embedded.field.name``, this
        function is an efficient implementation of the following loop::

            for sample, frame_values in zip(sample_collection, values):
                for frame, value in zip(sample.frames.values(), frame_values):
                    frame.embedded.field.name = value

                sample.save()

        When modifying a frame field that contains an array, say
        ``frames.embedded.array.field.name``, this function is an efficient
        implementation of the following loop::

            for sample, frame_values in zip(sample_collection, values):
                for frame, array_values in zip(sample.frames.values(), frame_values):
                    for doc, value in zip(frame.embedded.array, array_values):
                        doc.field.name = value

                sample.save()

        The dual function of :meth:`set_values` is :meth:`values`, which can be
        used to efficiently extract the values of a field or embedded field of
        all samples in a collection as lists of values in the same structure
        expected by this method.

        .. note::

            If the values you are setting can be described by a
            :class:`fiftyone.core.expressions.ViewExpression` applied to the
            existing dataset contents, then consider using :meth:`set_field` +
            :meth:`save` for an even more efficient alternative to explicitly
            iterating over the dataset or calling :meth:`values` +
            :meth:`set_values` to perform the update in-memory.

        Examples::

            import random

            import fiftyone as fo
            import fiftyone.zoo as foz
            from fiftyone import ViewField as F

            dataset = foz.load_zoo_dataset("quickstart")

            #
            # Create a new sample field
            #

            values = [random.random() for _ in range(len(dataset))]
            dataset.set_values("random", values)

            print(dataset.bounds("random"))

            #
            # Add a tag to all low confidence labels
            #

            view = dataset.filter_labels("predictions", F("confidence") < 0.06)

            detections = view.values("predictions.detections")
            for sample_detections in detections:
                for detection in sample_detections:
                    detection.tags.append("low_confidence")

            view.set_values("predictions.detections", detections)

            print(dataset.count_label_tags())

        Args:
            field_name: a field or ``embedded.field.name``
            values: an iterable of values, one for each sample in the
                collection. When setting frame fields, each element should be
                an iterable of values, one for each frame of the sample. If
                ``field_name`` contains array fields, the corresponding entries
                of ``values`` must be arrays of the same lengths
            skip_none (False): whether to treat None data in ``values`` as
                missing data that should not be set
            expand_schema (True): whether to dynamically add new sample/frame
                fields encountered to the dataset schema. If False, an error is
                raised if the root ``field_name`` does not exist
        """
        if expand_schema:
            self._expand_schema_from_values(field_name, values)

        (
            field_name,
            is_frame_field,
            list_fields,
            _,
            id_to_str,
        ) = self._parse_field_name(
            field_name, omit_terminal_lists=True, allow_missing=_allow_missing
        )

        to_mongo = None
        if id_to_str:
            to_mongo = lambda _id: ObjectId(_id)
        else:
            field_type = self._get_field_type(
                field_name,
                is_frame_field=is_frame_field,
                ignore_primitives=True,
            )
            if field_type is not None:
                to_mongo = field_type.to_mongo

        # Setting an entire label list document whose label elements have been
        # filtered is not allowed because this would delete the filtered labels
        if (
            isinstance(field_type, fof.EmbeddedDocumentField)
            and issubclass(field_type.document_type, fol._LABEL_LIST_FIELDS)
            and isinstance(self, fov.DatasetView)
        ):
            label_type = field_type.document_type
            list_field = label_type._LABEL_LIST_FIELD
            path = field_name + "." + list_field
            if is_frame_field:
                path = self._FRAMES_PREFIX + path

            # pylint: disable=no-member
            if path in self._get_filtered_fields():
                msg = (
                    "Detected a label list field '%s' with filtered elements; "
                    "only the list elements will be updated"
                ) % path
                warnings.warn(msg)

                fcn = lambda l: l[list_field]
                level = 1 + is_frame_field
                list_values = _transform_values(values, fcn, level=level)

                return self.set_values(
                    path,
                    list_values,
                    skip_none=skip_none,
                    expand_schema=expand_schema,
                    _allow_missing=_allow_missing,
                )

        # If we're directly updating a document list field of a dataset view,
        # then update list elements by ID in case the field has been filtered
        if (
            isinstance(field_type, fof.ListField)
            and isinstance(field_type.field, fof.EmbeddedDocumentField)
            and isinstance(self, fov.DatasetView)
        ):
            list_fields = sorted(set(list_fields + [field_name]))

        if is_frame_field:
            self._set_frame_values(
                field_name,
                values,
                list_fields,
                to_mongo=to_mongo,
                skip_none=skip_none,
            )
        else:
            self._set_sample_values(
                field_name,
                values,
                list_fields,
                to_mongo=to_mongo,
                skip_none=skip_none,
            )

    def _expand_schema_from_values(self, field_name, values):
        field_name, is_frame_field = self._handle_frame_field(field_name)
        root = field_name.split(".", 1)[0]

        if is_frame_field:
            schema = self._dataset.get_frame_field_schema(include_private=True)

            if root in schema:
                return

            if root != field_name:
                raise ValueError(
                    "Cannot infer an appropriate type for new frame "
                    "field '%s' when setting embedded field '%s'"
                    % (root, field_name)
                )

            value = _get_non_none_value(itertools.chain.from_iterable(values))

            if value is None:
                if list(values):
                    raise ValueError(
                        "Cannot infer an appropriate type for new frame "
                        "field '%s' because all provided values are None"
                        % field_name
                    )
                else:
                    raise ValueError(
                        "Cannot infer an appropriate type for new frame "
                        "field '%s' from empty values" % field_name
                    )

            self._dataset._add_implied_frame_field(field_name, value)
        else:
            schema = self._dataset.get_field_schema(include_private=True)

            if root in schema:
                return

            if root != field_name:
                raise ValueError(
                    "Cannot infer an appropriate type for new sample "
                    "field '%s' when setting embedded field '%s'"
                    % (root, field_name)
                )

            value = _get_non_none_value(values)

            if value is None:
                if list(values):
                    raise ValueError(
                        "Cannot infer an appropriate type for new sample "
                        "field '%s' because all provided values are None"
                        % field_name
                    )
                else:
                    raise ValueError(
                        "Cannot infer an appropriate type for new sample "
                        "field '%s' from empty values" % field_name
                    )

            self._dataset._add_implied_sample_field(field_name, value)

    def _set_sample_values(
        self, field_name, values, list_fields, to_mongo=None, skip_none=False
    ):
        if len(list_fields) > 1:
            raise ValueError(
                "At most one array field can be unwound when setting values"
            )

        sample_ids = self.values("_id")

        if list_fields:
            list_field = list_fields[0]
            elem_ids = self.values(list_field + "._id")

            self._set_list_values_by_id(
                field_name,
                sample_ids,
                elem_ids,
                values,
                list_field,
                to_mongo=to_mongo,
                skip_none=skip_none,
            )
        else:
            self._set_values(
                field_name,
                sample_ids,
                values,
                to_mongo=to_mongo,
                skip_none=skip_none,
            )

    def _set_frame_values(
        self, field_name, values, list_fields, to_mongo=None, skip_none=False
    ):
        if len(list_fields) > 1:
            raise ValueError(
                "At most one array field can be unwound when setting values"
            )

        frame_ids = self.values("frames._id")
        frame_ids = list(itertools.chain.from_iterable(frame_ids))

        values = list(itertools.chain.from_iterable(values))

        if list_fields:
            list_field = list_fields[0]
            elem_ids = self.values(self._FRAMES_PREFIX + list_field + "._id")
            elem_ids = list(itertools.chain.from_iterable(elem_ids))

            self._set_list_values_by_id(
                field_name,
                frame_ids,
                elem_ids,
                values,
                list_field,
                to_mongo=to_mongo,
                skip_none=skip_none,
                frames=True,
            )
        else:
            self._set_values(
                field_name,
                frame_ids,
                values,
                to_mongo=to_mongo,
                skip_none=skip_none,
                frames=True,
            )

    def _set_values(
        self,
        field_name,
        ids,
        values,
        to_mongo=None,
        skip_none=False,
        frames=False,
    ):
        ops = []
        for _id, value in zip(ids, values):
            if value is None and skip_none:
                continue

            if to_mongo is not None:
                value = to_mongo(value)

            ops.append(UpdateOne({"_id": _id}, {"$set": {field_name: value}}))

        self._dataset._bulk_write(ops, frames=frames)

    def _set_list_values_by_id(
        self,
        field_name,
        ids,
        elem_ids,
        values,
        list_field,
        to_mongo=None,
        skip_none=False,
        frames=False,
    ):
        root = list_field
        leaf = field_name[len(root) + 1 :]
        elem_id = root + "._id"
        if leaf:
            elem = root + ".$." + leaf
        else:
            elem = root + ".$"

        ops = []
        for _id, _elem_ids, _values in zip(ids, elem_ids, values):
            if not _elem_ids:
                continue

            for _elem_id, value in zip(_elem_ids, _values):
                if value is None and skip_none:
                    continue

                if to_mongo is not None:
                    value = to_mongo(value)

                if _elem_id is None:
                    raise ValueError(
                        "Can only set values of array documents with IDs"
                    )

                ops.append(
                    UpdateOne(
                        {"_id": _id, elem_id: _elem_id},
                        {"$set": {elem: value}},
                    )
                )

        self._dataset._bulk_write(ops, frames=frames)

    def _set_labels(self, field_name, sample_ids, label_docs):
        label_type = self._get_label_field_type(field_name)
        field_name, is_frame_field = self._handle_frame_field(field_name)

        ops = []
        if issubclass(label_type, fol._LABEL_LIST_FIELDS):
            root = field_name + "." + label_type._LABEL_LIST_FIELD
            elem_id = root + "._id"
            set_path = root + ".$"

            for _id, _docs in zip(sample_ids, label_docs):
                if not _docs:
                    continue

                if not isinstance(_docs, (list, tuple)):
                    _docs = [_docs]

                for doc in _docs:
                    ops.append(
                        UpdateOne(
                            {"_id": ObjectId(_id), elem_id: doc["_id"]},
                            {"$set": {set_path: doc}},
                        )
                    )
        else:
            elem_id = field_name + "._id"

            for _id, doc in zip(sample_ids, label_docs):
                ops.append(
                    UpdateOne(
                        {"_id": ObjectId(_id), elem_id: doc["_id"]},
                        {"$set": {field_name: doc}},
                    )
                )

        self._dataset._bulk_write(ops, frames=is_frame_field)

    def _delete_labels(self, ids, fields=None):
        self._dataset.delete_labels(ids=ids, fields=fields)

    def compute_metadata(
        self, overwrite=False, num_workers=None, skip_failures=True
    ):
        """Populates the ``metadata`` field of all samples in the collection.

        Any samples with existing metadata are skipped, unless
        ``overwrite == True``.

        Args:
            overwrite (False): whether to overwrite existing metadata
            num_workers (None): the number of processes to use. By default,
                ``multiprocessing.cpu_count()`` is used
            skip_failures (True): whether to gracefully continue without
                raising an error if metadata cannot be computed for a sample
        """
        fomt.compute_metadata(
            self,
            overwrite=overwrite,
            num_workers=num_workers,
            skip_failures=skip_failures,
        )

    def apply_model(
        self,
        model,
        label_field="predictions",
        confidence_thresh=None,
        store_logits=False,
        batch_size=None,
        num_workers=None,
        skip_failures=True,
        **trainer_kwargs,
    ):
        """Applies the :class:`FiftyOne model <fiftyone.core.models.Model>` or
        :class:`Lightning Flash model <flash:flash.core.model.Task>` to the
        samples in the collection.

        This method supports all of the following cases:

        -   Applying an image :class:`fiftyone.core.models.Model` to an image
            collection
        -   Applying an image :class:`fiftyone.core.models.Model` to the frames
            of a video collection
        -   Applying a video :class:`fiftyone.core.models.Model` to a video
            collection
        -   Applying a :class:`flash:flash.core.model.Task` to an image or
            video collection

        Args:
            model: a :class:`fiftyone.core.models.Model` or
                :class:`flash:flash.core.model.Task`
            label_field ("predictions"): the name of the field in which to
                store the model predictions. When performing inference on video
                frames, the "frames." prefix is optional
            confidence_thresh (None): an optional confidence threshold to apply
                to any applicable labels generated by the model
            store_logits (False): whether to store logits for the model
                predictions. This is only supported when the provided ``model``
                has logits, ``model.has_logits == True``
            batch_size (None): an optional batch size to use, if the model
                supports batching
            num_workers (None): the number of workers for the
                :class:`torch:torch.utils.data.DataLoader` to use. Only
                applicable for Torch-based models
            skip_failures (True): whether to gracefully continue without
                raising an error if predictions cannot be generated for a
                sample. Only applicable to :class:`fiftyone.core.models.Model`
                instances
            **trainer_kwargs: optional keyword arguments used to initialize the
                :mod:`Trainer <flash:flash.core.trainer>` when using Flash
                models. These can be used to, for example, configure the number
                of GPUs to use and other distributed inference parameters
        """
        fomo.apply_model(
            self,
            model,
            label_field=label_field,
            confidence_thresh=confidence_thresh,
            store_logits=store_logits,
            batch_size=batch_size,
            num_workers=num_workers,
            skip_failures=skip_failures,
            **trainer_kwargs,
        )

    def compute_embeddings(
        self,
        model,
        embeddings_field=None,
        batch_size=None,
        num_workers=None,
        skip_failures=True,
        **trainer_kwargs,
    ):
        """Computes embeddings for the samples in the collection using the
        given :class:`FiftyOne model <fiftyone.core.models.Model>` or
        :class:`Lightning Flash model <flash:flash.core.model.Task>`.

        This method supports all the following cases:

        -   Using an image :class:`fiftyone.core.models.Model` to compute
            embeddings for an image collection
        -   Using an image :class:`fiftyone.core.models.Model` to compute frame
            embeddings for a video collection
        -   Using a video :class:`fiftyone.core.models.Model` to compute
            embeddings for a video collection
        -   Using an :ref:`ImageEmbedder <flash:image_embedder>` to compute
            embeddings for an image collection

        When using a :class:`FiftyOne model <fiftyone.core.models.Model>`, the
        model must expose embeddings, i.e.,
        :meth:`fiftyone.core.models.Model.has_embeddings` must return ``True``.

        If an ``embeddings_field`` is provided, the embeddings are saved to the
        samples; otherwise, the embeddings are returned in-memory.

        Args:
            model: a :class:`fiftyone.core.models.Model` or
                :class:`flash:flash.core.model.Task`
            embeddings_field (None): the name of a field in which to store the
                embeddings. When computing video frame embeddings, the
                "frames." prefix is optional
            batch_size (None): an optional batch size to use, if the model
                supports batching
            num_workers (None): the number of workers for the
                :class:`torch:torch.utils.data.DataLoader` to use. Only
                applicable for Torch-based models
            skip_failures (True): whether to gracefully continue without
                raising an error if embeddings cannot be generated for a
                sample. Only applicable to :class:`fiftyone.core.models.Model`
                instances
            **trainer_kwargs: optional keyword arguments used to initialize the
                :mod:`Trainer <flash:flash.core.trainer>` when using Flash
                models. These can be used to, for example, configure the number
                of GPUs to use and other distributed inference parameters

        Returns:
            one of the following:

            -   ``None``, if an ``embeddings_field`` is provided
            -   a ``num_samples x num_dim`` array of embeddings, when computing
                embeddings for image/video collections with image/video models,
                respectively, and no ``embeddings_field`` is provided. If
                ``skip_failures`` is ``True`` and any errors are detected, a
                list of length ``num_samples`` is returned instead containing
                all successfully computed embedding vectors along with ``None``
                entries for samples for which embeddings could not be computed
            -   a dictionary mapping sample IDs to ``num_frames x num_dim``
                arrays of embeddings, when computing frame embeddings for video
                collections using an image model. If ``skip_failures`` is
                ``True`` and any errors are detected, the values of this
                dictionary will contain arrays of embeddings for all frames
                1, 2, ... until the error occurred, or ``None`` if no
                embeddings were computed at all
        """
        return fomo.compute_embeddings(
            self,
            model,
            embeddings_field=embeddings_field,
            batch_size=batch_size,
            num_workers=num_workers,
            skip_failures=skip_failures,
            **trainer_kwargs,
        )

    def compute_patch_embeddings(
        self,
        model,
        patches_field,
        embeddings_field=None,
        force_square=False,
        alpha=None,
        handle_missing="skip",
        batch_size=None,
        num_workers=None,
        skip_failures=True,
    ):
        """Computes embeddings for the image patches defined by
        ``patches_field`` of the samples in the collection using the given
        :class:`fiftyone.core.models.Model`.

        This method supports all the following cases:

        -   Using an image model to compute patch embeddings for an image
            collection
        -   Using an image model to compute frame patch embeddings for a video
            collection

        The ``model`` must expose embeddings, i.e.,
        :meth:`fiftyone.core.models.Model.has_embeddings` must return ``True``.

        If an ``embeddings_field`` is provided, the embeddings are saved to the
        samples; otherwise, the embeddings are returned in-memory.

        Args:
            model: a :class:`fiftyone.core.models.Model`
            patches_field: the name of the field defining the image patches in
                each sample to embed. Must be of type
                :class:`fiftyone.core.labels.Detection`,
                :class:`fiftyone.core.labels.Detections`,
                :class:`fiftyone.core.labels.Polyline`, or
                :class:`fiftyone.core.labels.Polylines`. When computing video
                frame embeddings, the "frames." prefix is optional
            embeddings_field (None): the name of a field in which to store the
                embeddings. When computing video frame embeddings, the
                "frames." prefix is optional
            force_square (False): whether to minimally manipulate the patch
                bounding boxes into squares prior to extraction
            alpha (None): an optional expansion/contraction to apply to the
                patches before extracting them, in ``[-1, inf)``. If provided,
                the length and width of the box are expanded (or contracted,
                when ``alpha < 0``) by ``(100 * alpha)%``. For example, set
                ``alpha = 1.1`` to expand the boxes by 10%, and set
                ``alpha = 0.9`` to contract the boxes by 10%
            handle_missing ("skip"): how to handle images with no patches.
                Supported values are:

                -   "skip": skip the image and assign its embedding as ``None``
                -   "image": use the whole image as a single patch
                -   "error": raise an error

            batch_size (None): an optional batch size to use, if the model
                supports batching
            num_workers (None): the number of workers for the
                :class:`torch:torch.utils.data.DataLoader` to use. Only
                applicable for Torch-based models
            skip_failures (True): whether to gracefully continue without
                raising an error if embeddings cannot be generated for a sample

        Returns:
            one of the following:

            -   ``None``, if an ``embeddings_field`` is provided
            -   a dict mapping sample IDs to ``num_patches x num_dim`` arrays
                of patch embeddings, when computing patch embeddings for image
                collections and no ``embeddings_field`` is provided. If
                ``skip_failures`` is ``True`` and any errors are detected, this
                dictionary will contain ``None`` values for any samples for
                which embeddings could not be computed
            -   a dict of dicts mapping sample IDs to frame numbers to
                ``num_patches x num_dim`` arrays of patch embeddings, when
                computing patch embeddings for the frames of video collections
                and no ``embeddings_field`` is provided. If ``skip_failures``
                is ``True`` and any errors are detected, this nested dict will
                contain missing or ``None`` values to indicate uncomputable
                embeddings
        """
        return fomo.compute_patch_embeddings(
            self,
            model,
            patches_field,
            embeddings_field=embeddings_field,
            batch_size=batch_size,
            num_workers=num_workers,
            force_square=force_square,
            alpha=alpha,
            handle_missing=handle_missing,
            skip_failures=skip_failures,
        )

    def evaluate_classifications(
        self,
        pred_field,
        gt_field="ground_truth",
        eval_key=None,
        classes=None,
        missing=None,
        method="simple",
        **kwargs,
    ):
        """Evaluates the classification predictions in this collection with
        respect to the specified ground truth labels.

        By default, this method simply compares the ground truth and prediction
        for each sample, but other strategies such as binary evaluation and
        top-k matching can be configured via the ``method`` parameter.

        You can customize the evaluation method by passing additional
        parameters for the method's config class as ``kwargs``.

        The supported ``method`` values and their associated configs are:

        -   ``"simple"``: :class:`fiftyone.utils.eval.classification.SimpleEvaluationConfig`
        -   ``"top-k"``: :class:`fiftyone.utils.eval.classification.TopKEvaluationConfig`
        -   ``"binary"``: :class:`fiftyone.utils.eval.classification.BinaryEvaluationConfig`

        If an ``eval_key`` is specified, then this method will record some
        statistics on each sample:

        -   When evaluating sample-level fields, an ``eval_key`` field will be
            populated on each sample recording whether that sample's prediction
            is correct.

        -   When evaluating frame-level fields, an ``eval_key`` field will be
            populated on each frame recording whether that frame's prediction
            is correct. In addition, an ``eval_key`` field will be populated on
            each sample that records the average accuracy of the frame
            predictions of the sample.

        Args:
            pred_field: the name of the field containing the predicted
                :class:`fiftyone.core.labels.Classification` instances
            gt_field ("ground_truth"): the name of the field containing the
                ground truth :class:`fiftyone.core.labels.Classification`
                instances
            eval_key (None): a string key to use to refer to this evaluation
            classes (None): the list of possible classes. If not provided,
                classes are loaded from
                :meth:`fiftyone.core.dataset.Dataset.classes` or
                :meth:`fiftyone.core.dataset.Dataset.default_classes` if
                possible, or else the observed ground truth/predicted labels
                are used
            missing (None): a missing label string. Any None-valued labels
                are given this label for results purposes
            method ("simple"): a string specifying the evaluation method to use.
                Supported values are ``("simple", "binary", "top-k")``
            **kwargs: optional keyword arguments for the constructor of the
                :class:`fiftyone.utils.eval.classification.ClassificationEvaluationConfig`
                being used

        Returns:
            a :class:`fiftyone.utils.eval.classification.ClassificationResults`
        """
        return foue.evaluate_classifications(
            self,
            pred_field,
            gt_field=gt_field,
            eval_key=eval_key,
            classes=classes,
            missing=missing,
            method=method,
            **kwargs,
        )

    def evaluate_detections(
        self,
        pred_field,
        gt_field="ground_truth",
        eval_key=None,
        classes=None,
        missing=None,
        method="coco",
        iou=0.50,
        use_masks=False,
        use_boxes=False,
        classwise=True,
        **kwargs,
    ):
        """Evaluates the specified predicted detections in this collection with
        respect to the specified ground truth detections.

        This method supports evaluating the following spatial data types:

        -   Object detections in :class:`fiftyone.core.labels.Detections`
            format
        -   Instance segmentations in :class:`fiftyone.core.labels.Detections`
            format with their ``mask`` attributes populated
        -   Polygons in :class:`fiftyone.core.labels.Polylines` format

        By default, this method uses COCO-style evaluation, but you can use the
        ``method`` parameter to select a different method, and you can
        optionally customize the method by passing additional parameters for
        the method's config class as ``kwargs``.

        The supported ``method`` values and their associated configs are:

        -   ``"coco"``: :class:`fiftyone.utils.eval.coco.COCOEvaluationConfig`
        -   ``"open-images"``: :class:`fiftyone.utils.eval.openimages.OpenImagesEvaluationConfig`

        If an ``eval_key`` is provided, a number of fields are populated at the
        object- and sample-level recording the results of the evaluation:

        -   True positive (TP), false positive (FP), and false negative (FN)
            counts for the each sample are saved in top-level fields of each
            sample::

                TP: sample.<eval_key>_tp
                FP: sample.<eval_key>_fp
                FN: sample.<eval_key>_fn

            In addition, when evaluating frame-level objects, TP/FP/FN counts
            are recorded for each frame::

                TP: frame.<eval_key>_tp
                FP: frame.<eval_key>_fp
                FN: frame.<eval_key>_fn

        -   The fields listed below are populated on each individual object;
            these fields tabulate the TP/FP/FN status of the object, the ID of
            the matching object (if any), and the matching IoU::

                TP/FP/FN: object.<eval_key>
                      ID: object.<eval_key>_id
                     IoU: object.<eval_key>_iou

        Args:
            pred_field: the name of the field containing the predicted
                :class:`fiftyone.core.labels.Detections` or
                :class:`fiftyone.core.labels.Polylines`
            gt_field ("ground_truth"): the name of the field containing the
                ground truth :class:`fiftyone.core.labels.Detections` or
                :class:`fiftyone.core.labels.Polylines`
            eval_key (None): a string key to use to refer to this evaluation
            classes (None): the list of possible classes. If not provided,
                classes are loaded from
                :meth:`fiftyone.core.dataset.Dataset.classes` or
                :meth:`fiftyone.core.dataset.Dataset.default_classes` if
                possible, or else the observed ground truth/predicted labels
                are used
            missing (None): a missing label string. Any unmatched objects are
                given this label for evaluation purposes
            method ("coco"): a string specifying the evaluation method to use.
                Supported values are ``("coco")``
            iou (0.50): the IoU threshold to use to determine matches
            use_masks (False): whether to compute IoUs using the instances
                masks in the ``mask`` attribute of the provided objects, which
                must be :class:`fiftyone.core.labels.Detection` instances
            use_boxes (False): whether to compute IoUs using the bounding boxes
                of the provided :class:`fiftyone.core.labels.Polyline`
                instances rather than using their actual geometries
            classwise (True): whether to only match objects with the same class
                label (True) or allow matches between classes (False)
            **kwargs: optional keyword arguments for the constructor of the
                :class:`fiftyone.utils.eval.detection.DetectionEvaluationConfig`
                being used

        Returns:
            a :class:`fiftyone.utils.eval.detection.DetectionResults`
        """
        return foue.evaluate_detections(
            self,
            pred_field,
            gt_field=gt_field,
            eval_key=eval_key,
            classes=classes,
            missing=missing,
            method=method,
            iou=iou,
            use_masks=use_masks,
            use_boxes=use_boxes,
            classwise=classwise,
            **kwargs,
        )

    def evaluate_segmentations(
        self,
        pred_field,
        gt_field="ground_truth",
        eval_key=None,
        mask_targets=None,
        method="simple",
        **kwargs,
    ):
        """Evaluates the specified semantic segmentation masks in this
        collection with respect to the specified ground truth masks.

        If the size of a predicted mask does not match the ground truth mask,
        it is resized to match the ground truth.

        By default, this method simply performs pixelwise evaluation of the
        full masks, but other strategies such as boundary-only evaluation can
        be configured by passing additional parameters for the method's
        config class as ``kwargs``.

        The supported ``method`` values and their associated configs are:

        -   ``"simple"``: :class:`fiftyone.utils.eval.segmentation.SimpleEvaluationConfig`

        If an ``eval_key`` is provided, the accuracy, precision, and recall of
        each sample is recorded in top-level fields of each sample::

             Accuracy: sample.<eval_key>_accuracy
            Precision: sample.<eval_key>_precision
               Recall: sample.<eval_key>_recall

        In addition, when evaluating frame-level masks, the accuracy,
        precision, and recall of each frame if recorded in the following
        frame-level fields::

             Accuracy: frame.<eval_key>_accuracy
            Precision: frame.<eval_key>_precision
               Recall: frame.<eval_key>_recall

        .. note::

            The mask value ``0`` is treated as a background class for the
            purposes of computing evaluation metrics like precision and recall.

        Args:
            pred_field: the name of the field containing the predicted
                :class:`fiftyone.core.labels.Segmentation` instances
            gt_field ("ground_truth"): the name of the field containing the
                ground truth :class:`fiftyone.core.labels.Segmentation`
                instances
            eval_key (None): a string key to use to refer to this evaluation
            mask_targets (None): a dict mapping mask values to labels. If not
                provided, mask targets are loaded from
                :meth:`fiftyone.core.dataset.Dataset.mask_targets` or
                :meth:`fiftyone.core.dataset.Dataset.default_mask_targets` if
                possible, or else the observed pixel values are used
            method ("simple"): a string specifying the evaluation method to
                use. Supported values are ``("simple")``
            **kwargs: optional keyword arguments for the constructor of the
                :class:`fiftyone.utils.eval.segmentation.SegmentationEvaluationConfig`
                being used

        Returns:
            a :class:`fiftyone.utils.eval.segmentation.SegmentationResults`
        """
        return foue.evaluate_segmentations(
            self,
            pred_field,
            gt_field=gt_field,
            eval_key=eval_key,
            mask_targets=mask_targets,
            method=method,
            **kwargs,
        )

    @property
    def has_evaluations(self):
        """Whether this colection has any evaluation results."""
        return bool(self.list_evaluations())

    def has_evaluation(self, eval_key):
        """Whether this collection has an evaluation with the given key.

        Args:
            eval_key: an evaluation key

        Returns:
            True/False
        """
        return eval_key in self.list_evaluations()

    def list_evaluations(self):
        """Returns a list of all evaluation keys on this collection.

        Returns:
            a list of evaluation keys
        """
        return foev.EvaluationMethod.list_runs(self)

    def get_evaluation_info(self, eval_key):
        """Returns information about the evaluation with the given key on this
        collection.

        Args:
            eval_key: an evaluation key

        Returns:
            an :class:`fiftyone.core.evaluation.EvaluationInfo`
        """
        return foev.EvaluationMethod.get_run_info(self, eval_key)

    def load_evaluation_results(self, eval_key):
        """Loads the results for the evaluation with the given key on this
        collection.

        Args:
            eval_key: an evaluation key

        Returns:
            a :class:`fiftyone.core.evaluation.EvaluationResults`
        """
        return foev.EvaluationMethod.load_run_results(self, eval_key)

    def load_evaluation_view(self, eval_key, select_fields=False):
        """Loads the :class:`fiftyone.core.view.DatasetView` on which the
        specified evaluation was performed on this collection.

        Args:
            eval_key: an evaluation key
            select_fields (False): whether to select only the fields involved
                in the evaluation

        Returns:
            a :class:`fiftyone.core.view.DatasetView`
        """
        return foev.EvaluationMethod.load_run_view(
            self, eval_key, select_fields=select_fields
        )

    def delete_evaluation(self, eval_key):
        """Deletes the evaluation results associated with the given evaluation
        key from this collection.

        Args:
            eval_key: an evaluation key
        """
        foev.EvaluationMethod.delete_run(self, eval_key)

    def delete_evaluations(self):
        """Deletes all evaluation results from this collection."""
        foev.EvaluationMethod.delete_runs(self)

    @property
    def has_brain_runs(self):
        """Whether this colection has any brain runs."""
        return bool(self.list_brain_runs())

    def has_brain_run(self, brain_key):
        """Whether this collection has a brain method run with the given key.

        Args:
            brain_key: a brain key

        Returns:
            True/False
        """
        return brain_key in self.list_brain_runs()

    def list_brain_runs(self):
        """Returns a list of all brain keys on this collection.

        Returns:
            a list of brain keys
        """
        return fob.BrainMethod.list_runs(self)

    def get_brain_info(self, brain_key):
        """Returns information about the brain method run with the given key on
        this collection.

        Args:
            brain_key: a brain key

        Returns:
            a :class:`fiftyone.core.brain.BrainInfo`
        """
        return fob.BrainMethod.get_run_info(self, brain_key)

    def load_brain_results(self, brain_key):
        """Loads the results for the brain method run with the given key on
        this collection.

        Args:
            brain_key: a brain key

        Returns:
            a :class:`fiftyone.core.brain.BrainResults`
        """
        return fob.BrainMethod.load_run_results(self, brain_key)

    def load_brain_view(self, brain_key, select_fields=False):
        """Loads the :class:`fiftyone.core.view.DatasetView` on which the
        specified brain method run was performed on this collection.

        Args:
            brain_key: a brain key
            select_fields (False): whether to select only the fields involved
                in the brain method run

        Returns:
            a :class:`fiftyone.core.view.DatasetView`
        """
        return fob.BrainMethod.load_run_view(
            self, brain_key, select_fields=select_fields
        )

    def delete_brain_run(self, brain_key):
        """Deletes the brain method run with the given key from this
        collection.

        Args:
            brain_key: a brain key
        """
        fob.BrainMethod.delete_run(self, brain_key)

    def delete_brain_runs(self):
        """Deletes all brain method runs from this collection."""
        fob.BrainMethod.delete_runs(self)

    def _get_similarity_keys(self, **kwargs):
        from fiftyone.brain import SimilarityConfig

        return self._get_brain_runs_with_type(SimilarityConfig, **kwargs)

    def _get_visualization_keys(self, **kwargs):
        from fiftyone.brain import VisualizationConfig

        return self._get_brain_runs_with_type(VisualizationConfig, **kwargs)

    def _get_brain_runs_with_type(self, run_type, **kwargs):
        brain_keys = []
        for brain_key in self.list_brain_runs():
            try:
                brain_info = self.get_brain_info(brain_key)
            except:
                logger.warning(
                    "Failed to load info for brain method run '%s'", brain_key
                )
                continue

            run_cls = etau.get_class(brain_info.config.cls)
            if not issubclass(run_cls, run_type):
                continue

            if any(
                getattr(brain_info.config, key, None) != value
                for key, value in kwargs.items()
            ):
                continue

            brain_keys.append(brain_key)

        return brain_keys

    @classmethod
    def list_view_stages(cls):
        """Returns a list of all available methods on this collection that
        apply :class:`fiftyone.core.stages.ViewStage` operations to this
        collection.

        Returns:
            a list of :class:`SampleCollection` method names
        """
        return list(view_stage.all)

    def add_stage(self, stage):
        """Applies the given :class:`fiftyone.core.stages.ViewStage` to the
        collection.

        Args:
            stage: a :class:`fiftyone.core.stages.ViewStage`

        Returns:
            a :class:`fiftyone.core.view.DatasetView`
        """
        return self._add_view_stage(stage)

    @view_stage
    def exclude(self, sample_ids):
        """Excludes the samples with the given IDs from the collection.

        Examples::

            import fiftyone as fo

            dataset = fo.Dataset()
            dataset.add_samples(
                [
                    fo.Sample(filepath="/path/to/image1.png"),
                    fo.Sample(filepath="/path/to/image2.png"),
                    fo.Sample(filepath="/path/to/image3.png"),
                ]
            )

            #
            # Exclude the first sample from the dataset
            #

            sample_id = dataset.first().id
            view = dataset.exclude(sample_id)

            #
            # Exclude the first and last samples from the dataset
            #

            sample_ids = [dataset.first().id, dataset.last().id]
            view = dataset.exclude(sample_ids)

        Args:
            sample_ids: the samples to exclude. Can be any of the following:

                -   a sample ID
                -   an iterable of sample IDs
                -   a :class:`fiftyone.core.sample.Sample` or
                    :class:`fiftyone.core.sample.SampleView`
                -   an iterable of sample IDs
                -   a :class:`fiftyone.core.collections.SampleCollection`
                -   an iterable of :class:`fiftyone.core.sample.Sample` or
                    :class:`fiftyone.core.sample.SampleView` instances

        Returns:
            a :class:`fiftyone.core.view.DatasetView`
        """
        return self._add_view_stage(fos.Exclude(sample_ids))

    @view_stage
    def exclude_by(self, field, values):
        """Excludes the samples with the given field values from the
        collection.

        This stage is typically used to work with categorical fields (strings,
        ints, and bools). If you want to exclude samples based on floating
        point fields, use :meth:`match`.

        Examples::

            import fiftyone as fo

            dataset = fo.Dataset()
            dataset.add_samples(
                [
                    fo.Sample(filepath="image%d.jpg" % i, int=i, str=str(i))
                    for i in range(10)
                ]
            )

            #
            # Create a view excluding samples whose `int` field have the given
            # values
            #

            view = dataset.exclude_by("int", [1, 9, 3, 7, 5])
            print(view.head(5))

            #
            # Create a view excluding samples whose `str` field have the given
            # values
            #

            view = dataset.exclude_by("str", ["1", "9", "3", "7", "5"])
            print(view.head(5))

        Args:
            field: a field or ``embedded.field.name``
            values: a value or iterable of values to exclude by

        Returns:
            a :class:`fiftyone.core.view.DatasetView`
        """
        return self._add_view_stage(fos.ExcludeBy(field, values))

    @view_stage
    def exclude_fields(self, field_names, _allow_missing=False):
        """Excludes the fields with the given names from the samples in the
        collection.

        Note that default fields cannot be excluded.

        Examples::

            import fiftyone as fo

            dataset = fo.Dataset()
            dataset.add_samples(
                [
                    fo.Sample(
                        filepath="/path/to/image1.png",
                        ground_truth=fo.Classification(label="cat"),
                        predictions=fo.Classification(label="cat", confidence=0.9),
                    ),
                    fo.Sample(
                        filepath="/path/to/image2.png",
                        ground_truth=fo.Classification(label="dog"),
                        predictions=fo.Classification(label="dog", confidence=0.8),
                    ),
                    fo.Sample(
                        filepath="/path/to/image3.png",
                        ground_truth=None,
                        predictions=None,
                    ),
                ]
            )

            #
            # Exclude the `predictions` field from all samples
            #

            view = dataset.exclude_fields("predictions")

        Args:
            field_names: a field name or iterable of field names to exclude

        Returns:
            a :class:`fiftyone.core.view.DatasetView`
        """
        return self._add_view_stage(
            fos.ExcludeFields(field_names, _allow_missing=_allow_missing)
        )

    @view_stage
    def exclude_frames(self, frame_ids, omit_empty=True):
        """Excludes the frames with the given IDs from the video collection.

        Examples::

            import fiftyone as fo
            import fiftyone.zoo as foz

            dataset = foz.load_zoo_dataset("quickstart-video")

            #
            # Exclude some specific frames
            #

            frame_ids = [
                dataset.first().frames.first().id,
                dataset.last().frames.last().id,
            ]

            view = dataset.exclude_frames(frame_ids)

            print(dataset.count("frames"))
            print(view.count("frames"))

        Args:
            frame_ids: the frames to exclude. Can be any of the following:

                -   a frame ID
                -   an iterable of frame IDs
                -   a :class:`fiftyone.core.frame.Frame` or
                    :class:`fiftyone.core.frame.FrameView`
                -   an iterable of :class:`fiftyone.core.frame.Frame` or
                    :class:`fiftyone.core.frame.FrameView` instances
                -   a :class:`fiftyone.core.collections.SampleCollection`, in
                    which case the frame IDs in the collection are used

            omit_empty (True): whether to omit samples that have no frames
                after excluding the specified frames

        Returns:
            a :class:`fiftyone.core.view.DatasetView`
        """
        return self._add_view_stage(
            fos.ExcludeFrames(frame_ids, omit_empty=omit_empty)
        )

    @view_stage
    def exclude_labels(
        self, labels=None, ids=None, tags=None, fields=None, omit_empty=True
    ):
        """Excludes the specified labels from the collection.

        The returned view will omit samples, sample fields, and individual
        labels that do not match the specified selection criteria.

        You can perform an exclusion via one or more of the following methods:

        -   Provide the ``labels`` argument, which should contain a list of
            dicts in the format returned by
            :meth:`fiftyone.core.session.Session.selected_labels`, to exclude
            specific labels

        -   Provide the ``ids`` argument to exclude labels with specific IDs

        -   Provide the ``tags`` argument to exclude labels with specific tags

        If multiple criteria are specified, labels must match all of them in
        order to be excluded.

        By default, the exclusion is applied to all
        :class:`fiftyone.core.labels.Label` fields, but you can provide the
        ``fields`` argument to explicitly define the field(s) in which to
        exclude.

        Examples::

            import fiftyone as fo
            import fiftyone.zoo as foz

            dataset = foz.load_zoo_dataset("quickstart")

            #
            # Exclude the labels currently selected in the App
            #

            session = fo.launch_app(dataset)

            # Select some labels in the App...

            view = dataset.exclude_labels(labels=session.selected_labels)

            #
            # Exclude labels with the specified IDs
            #

            # Grab some label IDs
            ids = [
                dataset.first().ground_truth.detections[0].id,
                dataset.last().predictions.detections[0].id,
            ]

            view = dataset.exclude_labels(ids=ids)

            print(dataset.count("ground_truth.detections"))
            print(view.count("ground_truth.detections"))

            print(dataset.count("predictions.detections"))
            print(view.count("predictions.detections"))

            #
            # Exclude labels with the specified tags
            #

            # Grab some label IDs
            ids = [
                dataset.first().ground_truth.detections[0].id,
                dataset.last().predictions.detections[0].id,
            ]

            # Give the labels a "test" tag
            dataset = dataset.clone()  # create copy since we're modifying data
            dataset.select_labels(ids=ids).tag_labels("test")

            print(dataset.count_values("ground_truth.detections.tags"))
            print(dataset.count_values("predictions.detections.tags"))

            # Exclude the labels via their tag
            view = dataset.exclude_labels(tags="test")

            print(dataset.count("ground_truth.detections"))
            print(view.count("ground_truth.detections"))

            print(dataset.count("predictions.detections"))
            print(view.count("predictions.detections"))

        Args:
            labels (None): a list of dicts specifying the labels to exclude in
                the format returned by
                :meth:`fiftyone.core.session.Session.selected_labels`
            ids (None): an ID or iterable of IDs of the labels to exclude
            tags (None): a tag or iterable of tags of labels to exclude
            fields (None): a field or iterable of fields from which to exclude
            omit_empty (True): whether to omit samples that have no labels
                after filtering

        Returns:
            a :class:`fiftyone.core.view.DatasetView`
        """
        return self._add_view_stage(
            fos.ExcludeLabels(
                labels=labels,
                ids=ids,
                tags=tags,
                fields=fields,
                omit_empty=omit_empty,
            )
        )

    @view_stage
    def exists(self, field, bool=True):
        """Returns a view containing the samples in the collection that have
        (or do not have) a non-``None`` value for the given field or embedded
        field.

        Examples::

            import fiftyone as fo

            dataset = fo.Dataset()
            dataset.add_samples(
                [
                    fo.Sample(
                        filepath="/path/to/image1.png",
                        ground_truth=fo.Classification(label="cat"),
                        predictions=fo.Classification(label="cat", confidence=0.9),
                    ),
                    fo.Sample(
                        filepath="/path/to/image2.png",
                        ground_truth=fo.Classification(label="dog"),
                        predictions=fo.Classification(label="dog", confidence=0.8),
                    ),
                    fo.Sample(
                        filepath="/path/to/image3.png",
                        ground_truth=fo.Classification(label="dog"),
                        predictions=fo.Classification(label="dog"),
                    ),
                    fo.Sample(
                        filepath="/path/to/image4.png",
                        ground_truth=None,
                        predictions=None,
                    ),
                    fo.Sample(filepath="/path/to/image5.png"),
                ]
            )

            #
            # Only include samples that have a value in their `predictions`
            # field
            #

            view = dataset.exists("predictions")

            #
            # Only include samples that do NOT have a value in their
            # `predictions` field
            #

            view = dataset.exists("predictions", False)

            #
            # Only include samples that have prediction confidences
            #

            view = dataset.exists("predictions.confidence")

        Args:
            field: the field name or ``embedded.field.name``
            bool (True): whether to check if the field exists (True) or does
                not exist (False)

        Returns:
            a :class:`fiftyone.core.view.DatasetView`
        """
        return self._add_view_stage(fos.Exists(field, bool=bool))

    @view_stage
    def filter_field(self, field, filter, only_matches=True):
        """Filters the values of a field or embedded field of each sample in
        the collection.

        Values of ``field`` for which ``filter`` returns ``False`` are
        replaced with ``None``.

        Examples::

            import fiftyone as fo
            from fiftyone import ViewField as F

            dataset = fo.Dataset()
            dataset.add_samples(
                [
                    fo.Sample(
                        filepath="/path/to/image1.png",
                        ground_truth=fo.Classification(label="cat"),
                        predictions=fo.Classification(label="cat", confidence=0.9),
                        numeric_field=1.0,
                    ),
                    fo.Sample(
                        filepath="/path/to/image2.png",
                        ground_truth=fo.Classification(label="dog"),
                        predictions=fo.Classification(label="dog", confidence=0.8),
                        numeric_field=-1.0,
                    ),
                    fo.Sample(
                        filepath="/path/to/image3.png",
                        ground_truth=None,
                        predictions=None,
                        numeric_field=None,
                    ),
                ]
            )

            #
            # Only include classifications in the `predictions` field
            # whose `label` is "cat"
            #

            view = dataset.filter_field("predictions", F("label") == "cat")

            #
            # Only include samples whose `numeric_field` value is positive
            #

            view = dataset.filter_field("numeric_field", F() > 0)

        Args:
            field: the field name or ``embedded.field.name``
            filter: a :class:`fiftyone.core.expressions.ViewExpression` or
                `MongoDB expression <https://docs.mongodb.com/manual/meta/aggregation-quick-reference/#aggregation-expressions>`_
                that returns a boolean describing the filter to apply
            only_matches (True): whether to only include samples that match
                the filter (True) or include all samples (False)

        Returns:
            a :class:`fiftyone.core.view.DatasetView`
        """
        return self._add_view_stage(
            fos.FilterField(field, filter, only_matches=only_matches)
        )

    @view_stage
    def filter_labels(
        self, field, filter, only_matches=True, trajectories=False
    ):
        """Filters the :class:`fiftyone.core.labels.Label` field of each
        sample in the collection.

        If the specified ``field`` is a single
        :class:`fiftyone.core.labels.Label` type, fields for which ``filter``
        returns ``False`` are replaced with ``None``:

        -   :class:`fiftyone.core.labels.Classification`
        -   :class:`fiftyone.core.labels.Detection`
        -   :class:`fiftyone.core.labels.Polyline`
        -   :class:`fiftyone.core.labels.Keypoint`

        If the specified ``field`` is a :class:`fiftyone.core.labels.Label`
        list type, the label elements for which ``filter`` returns ``False``
        are omitted from the view:

        -   :class:`fiftyone.core.labels.Classifications`
        -   :class:`fiftyone.core.labels.Detections`
        -   :class:`fiftyone.core.labels.Polylines`
        -   :class:`fiftyone.core.labels.Keypoints`

        Classifications Examples::

            import fiftyone as fo
            from fiftyone import ViewField as F

            dataset = fo.Dataset()
            dataset.add_samples(
                [
                    fo.Sample(
                        filepath="/path/to/image1.png",
                        predictions=fo.Classification(label="cat", confidence=0.9),
                    ),
                    fo.Sample(
                        filepath="/path/to/image2.png",
                        predictions=fo.Classification(label="dog", confidence=0.8),
                    ),
                    fo.Sample(
                        filepath="/path/to/image3.png",
                        predictions=fo.Classification(label="rabbit"),
                    ),
                    fo.Sample(
                        filepath="/path/to/image4.png",
                        predictions=None,
                    ),
                ]
            )

            #
            # Only include classifications in the `predictions` field whose
            # `confidence` is greater than 0.8
            #

            view = dataset.filter_labels("predictions", F("confidence") > 0.8)

            #
            # Only include classifications in the `predictions` field whose
            # `label` is "cat" or "dog"
            #

            view = dataset.filter_labels(
                "predictions", F("label").is_in(["cat", "dog"])
            )

        Detections Examples::

            import fiftyone as fo
            from fiftyone import ViewField as F

            dataset = fo.Dataset()
            dataset.add_samples(
                [
                    fo.Sample(
                        filepath="/path/to/image1.png",
                        predictions=fo.Detections(
                            detections=[
                                fo.Detection(
                                    label="cat",
                                    bounding_box=[0.1, 0.1, 0.5, 0.5],
                                    confidence=0.9,
                                ),
                                fo.Detection(
                                    label="dog",
                                    bounding_box=[0.2, 0.2, 0.3, 0.3],
                                    confidence=0.8,
                                ),
                            ]
                        ),
                    ),
                    fo.Sample(
                        filepath="/path/to/image2.png",
                        predictions=fo.Detections(
                            detections=[
                                fo.Detection(
                                    label="cat",
                                    bounding_box=[0.5, 0.5, 0.4, 0.4],
                                    confidence=0.95,
                                ),
                                fo.Detection(label="rabbit"),
                            ]
                        ),
                    ),
                    fo.Sample(
                        filepath="/path/to/image3.png",
                        predictions=fo.Detections(
                            detections=[
                                fo.Detection(
                                    label="squirrel",
                                    bounding_box=[0.25, 0.25, 0.5, 0.5],
                                    confidence=0.5,
                                ),
                            ]
                        ),
                    ),
                    fo.Sample(
                        filepath="/path/to/image4.png",
                        predictions=None,
                    ),
                ]
            )

            #
            # Only include detections in the `predictions` field whose
            # `confidence` is greater than 0.8
            #

            view = dataset.filter_labels("predictions", F("confidence") > 0.8)

            #
            # Only include detections in the `predictions` field whose `label`
            # is "cat" or "dog"
            #

            view = dataset.filter_labels(
                "predictions", F("label").is_in(["cat", "dog"])
            )

            #
            # Only include detections in the `predictions` field whose bounding
            # box area is smaller than 0.2
            #

            # Bboxes are in [top-left-x, top-left-y, width, height] format
            bbox_area = F("bounding_box")[2] * F("bounding_box")[3]

            view = dataset.filter_labels("predictions", bbox_area < 0.2)

        Polylines Examples::

            import fiftyone as fo
            from fiftyone import ViewField as F

            dataset = fo.Dataset()
            dataset.add_samples(
                [
                    fo.Sample(
                        filepath="/path/to/image1.png",
                        predictions=fo.Polylines(
                            polylines=[
                                fo.Polyline(
                                    label="lane",
                                    points=[[(0.1, 0.1), (0.1, 0.6)]],
                                    filled=False,
                                ),
                                fo.Polyline(
                                    label="road",
                                    points=[[(0.2, 0.2), (0.5, 0.5), (0.2, 0.5)]],
                                    filled=True,
                                ),
                            ]
                        ),
                    ),
                    fo.Sample(
                        filepath="/path/to/image2.png",
                        predictions=fo.Polylines(
                            polylines=[
                                fo.Polyline(
                                    label="lane",
                                    points=[[(0.4, 0.4), (0.9, 0.4)]],
                                    filled=False,
                                ),
                                fo.Polyline(
                                    label="road",
                                    points=[[(0.6, 0.6), (0.9, 0.9), (0.6, 0.9)]],
                                    filled=True,
                                ),
                            ]
                        ),
                    ),
                    fo.Sample(
                        filepath="/path/to/image3.png",
                        predictions=None,
                    ),
                ]
            )

            #
            # Only include polylines in the `predictions` field that are filled
            #

            view = dataset.filter_labels("predictions", F("filled") == True)

            #
            # Only include polylines in the `predictions` field whose `label`
            # is "lane"
            #

            view = dataset.filter_labels("predictions", F("label") == "lane")

            #
            # Only include polylines in the `predictions` field with at least
            # 3 vertices
            #

            num_vertices = F("points").map(F().length()).sum()
            view = dataset.filter_labels("predictions", num_vertices >= 3)

        Keypoints Examples::

            import fiftyone as fo
            from fiftyone import ViewField as F

            dataset = fo.Dataset()
            dataset.add_samples(
                [
                    fo.Sample(
                        filepath="/path/to/image1.png",
                        predictions=fo.Keypoint(
                            label="house",
                            points=[(0.1, 0.1), (0.1, 0.9), (0.9, 0.9), (0.9, 0.1)],
                        ),
                    ),
                    fo.Sample(
                        filepath="/path/to/image2.png",
                        predictions=fo.Keypoint(
                            label="window",
                            points=[(0.4, 0.4), (0.5, 0.5), (0.6, 0.6)],
                        ),
                    ),
                    fo.Sample(
                        filepath="/path/to/image3.png",
                        predictions=None,
                    ),
                ]
            )

            #
            # Only include keypoints in the `predictions` field whose `label`
            # is "house"
            #

            view = dataset.filter_labels("predictions", F("label") == "house")

            #
            # Only include keypoints in the `predictions` field with less than
            # four points
            #

            view = dataset.filter_labels("predictions", F("points").length() < 4)

        Args:
            field: the label field to filter
            filter: a :class:`fiftyone.core.expressions.ViewExpression` or
                `MongoDB expression <https://docs.mongodb.com/manual/meta/aggregation-quick-reference/#aggregation-expressions>`_
                that returns a boolean describing the filter to apply
            only_matches (True): whether to only include samples with at least
                one label after filtering (True) or include all samples (False)
            trajectories (False): whether to match entire object trajectories
                for which the object matches the given filter on at least one
                frame. Only applicable to video datasets and frame-level label
                fields whose objects have their ``index`` attributes populated

        Returns:
            a :class:`fiftyone.core.view.DatasetView`
        """
        return self._add_view_stage(
            fos.FilterLabels(
                field,
                filter,
                only_matches=only_matches,
                trajectories=trajectories,
            )
        )

    @deprecated(reason="Use filter_labels() instead")
    @view_stage
    def filter_classifications(self, field, filter, only_matches=True):
        """Filters the :class:`fiftyone.core.labels.Classification` elements in
        the specified :class:`fiftyone.core.labels.Classifications` field of
        each sample in the collection.

        .. warning::

            This method is deprecated and will be removed in a future release.
            Use the drop-in replacement :meth:`filter_labels` instead.

        Args:
            field: the field to filter, which must be a
                :class:`fiftyone.core.labels.Classifications`
            filter: a :class:`fiftyone.core.expressions.ViewExpression` or
                `MongoDB expression <https://docs.mongodb.com/manual/meta/aggregation-quick-reference/#aggregation-expressions>`_
                that returns a boolean describing the filter to apply
            only_matches (True): whether to only include samples with at least
                one classification after filtering (True) or include all
                samples (False)

        Returns:
            a :class:`fiftyone.core.view.DatasetView`
        """
        return self._add_view_stage(
            fos.FilterClassifications(field, filter, only_matches=only_matches)
        )

    @deprecated(reason="Use filter_labels() instead")
    @view_stage
    def filter_detections(self, field, filter, only_matches=True):
        """Filters the :class:`fiftyone.core.labels.Detection` elements in the
        specified :class:`fiftyone.core.labels.Detections` field of each sample
        in the collection.

        .. warning::

            This method is deprecated and will be removed in a future release.
            Use the drop-in replacement :meth:`filter_labels` instead.

        Args:
            field: the :class:`fiftyone.core.labels.Detections` field
            filter: a :class:`fiftyone.core.expressions.ViewExpression` or
                `MongoDB expression <https://docs.mongodb.com/manual/meta/aggregation-quick-reference/#aggregation-expressions>`_
                that returns a boolean describing the filter to apply
            only_matches (True): whether to only include samples with at least
                one detection after filtering (True) or include all samples
                (False)

        Returns:
            a :class:`fiftyone.core.view.DatasetView`
        """
        return self._add_view_stage(
            fos.FilterDetections(field, filter, only_matches=only_matches)
        )

    @deprecated(reason="Use filter_labels() instead")
    @view_stage
    def filter_polylines(self, field, filter, only_matches=True):
        """Filters the :class:`fiftyone.core.labels.Polyline` elements in the
        specified :class:`fiftyone.core.labels.Polylines` field of each sample
        in the collection.

        .. warning::

            This method is deprecated and will be removed in a future release.
            Use the drop-in replacement :meth:`filter_labels` instead.

        Args:
            field: the :class:`fiftyone.core.labels.Polylines` field
            filter: a :class:`fiftyone.core.expressions.ViewExpression` or
                `MongoDB expression <https://docs.mongodb.com/manual/meta/aggregation-quick-reference/#aggregation-expressions>`_
                that returns a boolean describing the filter to apply
            only_matches (True): whether to only include samples with at least
                one polyline after filtering (True) or include all samples
                (False)

        Returns:
            a :class:`fiftyone.core.view.DatasetView`
        """
        return self._add_view_stage(
            fos.FilterPolylines(field, filter, only_matches=only_matches)
        )

    @deprecated(reason="Use filter_labels() instead")
    @view_stage
    def filter_keypoints(self, field, filter, only_matches=True):
        """Filters the :class:`fiftyone.core.labels.Keypoint` elements in the
        specified :class:`fiftyone.core.labels.Keypoints` field of each sample
        in the collection.

        .. warning::

            This method is deprecated and will be removed in a future release.
            Use the drop-in replacement :meth:`filter_labels` instead.

        Args:
            field: the :class:`fiftyone.core.labels.Keypoints` field
            filter: a :class:`fiftyone.core.expressions.ViewExpression` or
                `MongoDB expression <https://docs.mongodb.com/manual/meta/aggregation-quick-reference/#aggregation-expressions>`_
                that returns a boolean describing the filter to apply
            only_matches (True): whether to only include samples with at least
                one keypoint after filtering (True) or include all samples
                (False)

        Returns:
            a :class:`fiftyone.core.view.DatasetView`
        """
        return self._add_view_stage(
            fos.FilterKeypoints(field, filter, only_matches=only_matches)
        )

    @view_stage
    def geo_near(
        self,
        point,
        location_field=None,
        min_distance=None,
        max_distance=None,
        query=None,
    ):
        """Sorts the samples in the collection by their proximity to a
        specified geolocation.

        .. note::

            This stage must be the **first stage** in any
            :class:`fiftyone.core.view.DatasetView` in which it appears.

        Examples::

            import fiftyone as fo
            import fiftyone.zoo as foz

            TIMES_SQUARE = [-73.9855, 40.7580]

            dataset = foz.load_zoo_dataset("quickstart-geo")

            #
            # Sort the samples by their proximity to Times Square
            #

            view = dataset.geo_near(TIMES_SQUARE)

            #
            # Sort the samples by their proximity to Times Square, and only
            # include samples within 5km
            #

            view = dataset.geo_near(TIMES_SQUARE, max_distance=5000)

            #
            # Sort the samples by their proximity to Times Square, and only
            # include samples that are in Manhattan
            #

            import fiftyone.utils.geojson as foug

            in_manhattan = foug.geo_within(
                "location.point",
                [
                    [
                        [-73.949701, 40.834487],
                        [-73.896611, 40.815076],
                        [-73.998083, 40.696534],
                        [-74.031751, 40.715273],
                        [-73.949701, 40.834487],
                    ]
                ]
            )

            view = dataset.geo_near(
                TIMES_SQUARE, location_field="location", query=in_manhattan
            )

        Args:
            point: the reference point to compute distances to. Can be any of
                the following:

                -   A ``[longitude, latitude]`` list
                -   A GeoJSON dict with ``Point`` type
                -   A :class:`fiftyone.core.labels.GeoLocation` instance whose
                    ``point`` attribute contains the point

            location_field (None): the location data of each sample to use. Can
                be any of the following:

                -   The name of a :class:`fiftyone.core.fields.GeoLocation`
                    field whose ``point`` attribute to use as location data
                -   An ``embedded.field.name`` containing GeoJSON data to use
                    as location data
                -   ``None``, in which case there must be a single
                    :class:`fiftyone.core.fields.GeoLocation` field on the
                    samples, which is used by default

            min_distance (None): filter samples that are less than this
                distance (in meters) from ``point``
            max_distance (None): filter samples that are greater than this
                distance (in meters) from ``point``
            query (None): an optional dict defining a
                `MongoDB read query <https://docs.mongodb.com/manual/tutorial/query-documents/#read-operations-query-argument>`_
                that samples must match in order to be included in this view

        Returns:
            a :class:`fiftyone.core.view.DatasetView`
        """
        return self._add_view_stage(
            fos.GeoNear(
                point,
                location_field=location_field,
                min_distance=min_distance,
                max_distance=max_distance,
                query=query,
            )
        )

    @view_stage
    def geo_within(self, boundary, location_field=None, strict=True):
        """Filters the samples in this collection to only include samples whose
        geolocation is within a specified boundary.

        Examples::

            import fiftyone as fo
            import fiftyone.zoo as foz

            MANHATTAN = [
                [
                    [-73.949701, 40.834487],
                    [-73.896611, 40.815076],
                    [-73.998083, 40.696534],
                    [-74.031751, 40.715273],
                    [-73.949701, 40.834487],
                ]
            ]

            dataset = foz.load_zoo_dataset("quickstart-geo")

            #
            # Create a view that only contains samples in Manhattan
            #

            view = dataset.geo_within(MANHATTAN)

        Args:
            boundary: a :class:`fiftyone.core.labels.GeoLocation`,
                :class:`fiftyone.core.labels.GeoLocations`, GeoJSON dict, or
                list of coordinates that define a ``Polygon`` or
                ``MultiPolygon`` to search within
            location_field (None): the location data of each sample to use. Can
                be any of the following:

                -   The name of a :class:`fiftyone.core.fields.GeoLocation`
                    field whose ``point`` attribute to use as location data
                -   An ``embedded.field.name`` that directly contains the
                    GeoJSON location data to use
                -   ``None``, in which case there must be a single
                    :class:`fiftyone.core.fields.GeoLocation` field on the
                    samples, which is used by default

            strict (True): whether a sample's location data must strictly fall
                within boundary (True) in order to match, or whether any
                intersection suffices (False)

        Returns:
            a :class:`fiftyone.core.view.DatasetView`
        """
        return self._add_view_stage(
            fos.GeoWithin(
                boundary, location_field=location_field, strict=strict
            )
        )

    @view_stage
    def group_by(self, field_or_expr, sort_expr=None, reverse=False):
        """Creates a view that reorganizes the samples in the collection so
        that they are grouped by a specified field or expression.

        Examples::

            import fiftyone as fo
            import fiftyone.zoo as foz
            from fiftyone import ViewField as F

            dataset = foz.load_zoo_dataset("cifar10", split="test")

            # Take a random sample of 1000 samples and organize them by ground
            # truth label with groups arranged in decreasing order of size
            view = dataset.take(1000).group_by(
                "ground_truth.label",
                sort_expr=F().length(),
                reverse=True,
            )

            print(view.values("ground_truth.label"))
            print(
                sorted(
                    view.count_values("ground_truth.label").items(),
                    key=lambda kv: kv[1],
                    reverse=True,
                )
            )

        Args:
            field_or_expr: the field or ``embedded.field.name`` to group by, or
                a :class:`fiftyone.core.expressions.ViewExpression` or
                `MongoDB aggregation expression <https://docs.mongodb.com/manual/meta/aggregation-quick-reference/#aggregation-expressions>`_
                that defines the value to group by
            sort_expr (None): an optional
                :class:`fiftyone.core.expressions.ViewExpression` or
                `MongoDB aggregation expression <https://docs.mongodb.com/manual/meta/aggregation-quick-reference/#aggregation-expressions>`_
                that defines how to sort the groups in the output view. If
                provided, this expression will be evaluated on the list of
                samples in each group
            reverse (False): whether to return the results in descending order

        Returns:
            a :class:`fiftyone.core.view.DatasetView`
        """
        return self._add_view_stage(
            fos.GroupBy(field_or_expr, sort_expr=sort_expr, reverse=reverse)
        )

    @view_stage
    def limit(self, limit):
        """Returns a view with at most the given number of samples.

        Examples::

            import fiftyone as fo

            dataset = fo.Dataset()
            dataset.add_samples(
                [
                    fo.Sample(
                        filepath="/path/to/image1.png",
                        ground_truth=fo.Classification(label="cat"),
                    ),
                    fo.Sample(
                        filepath="/path/to/image2.png",
                        ground_truth=fo.Classification(label="dog"),
                    ),
                    fo.Sample(
                        filepath="/path/to/image3.png",
                        ground_truth=None,
                    ),
                ]
            )

            #
            # Only include the first 2 samples in the view
            #

            view = dataset.limit(2)

        Args:
            limit: the maximum number of samples to return. If a non-positive
                number is provided, an empty view is returned

        Returns:
            a :class:`fiftyone.core.view.DatasetView`
        """
        return self._add_view_stage(fos.Limit(limit))

    @view_stage
    def limit_labels(self, field, limit):
        """Limits the number of :class:`fiftyone.core.labels.Label` instances
        in the specified labels list field of each sample in the collection.

        The specified ``field`` must be one of the following types:

        -   :class:`fiftyone.core.labels.Classifications`
        -   :class:`fiftyone.core.labels.Detections`
        -   :class:`fiftyone.core.labels.Keypoints`
        -   :class:`fiftyone.core.labels.Polylines`

        Examples::

            import fiftyone as fo
            from fiftyone import ViewField as F

            dataset = fo.Dataset()
            dataset.add_samples(
                [
                    fo.Sample(
                        filepath="/path/to/image1.png",
                        predictions=fo.Detections(
                            detections=[
                                fo.Detection(
                                    label="cat",
                                    bounding_box=[0.1, 0.1, 0.5, 0.5],
                                    confidence=0.9,
                                ),
                                fo.Detection(
                                    label="dog",
                                    bounding_box=[0.2, 0.2, 0.3, 0.3],
                                    confidence=0.8,
                                ),
                            ]
                        ),
                    ),
                    fo.Sample(
                        filepath="/path/to/image2.png",
                        predictions=fo.Detections(
                            detections=[
                                fo.Detection(
                                    label="cat",
                                    bounding_box=[0.5, 0.5, 0.4, 0.4],
                                    confidence=0.95,
                                ),
                                fo.Detection(label="rabbit"),
                            ]
                        ),
                    ),
                    fo.Sample(
                        filepath="/path/to/image4.png",
                        predictions=None,
                    ),
                ]
            )

            #
            # Only include the first detection in the `predictions` field of
            # each sample
            #

            view = dataset.limit_labels("predictions", 1)

        Args:
            field: the labels list field to filter
            limit: the maximum number of labels to include in each labels list.
                If a non-positive number is provided, all lists will be empty

        Returns:
            a :class:`fiftyone.core.view.DatasetView`
        """
        return self._add_view_stage(fos.LimitLabels(field, limit))

    @view_stage
    def map_labels(self, field, map):
        """Maps the ``label`` values of a :class:`fiftyone.core.labels.Label`
        field to new values for each sample in the collection.

        Examples::

            import fiftyone as fo
            from fiftyone import ViewField as F

            dataset = fo.Dataset()
            dataset.add_samples(
                [
                    fo.Sample(
                        filepath="/path/to/image1.png",
                        weather=fo.Classification(label="sunny"),
                        predictions=fo.Detections(
                            detections=[
                                fo.Detection(
                                    label="cat",
                                    bounding_box=[0.1, 0.1, 0.5, 0.5],
                                    confidence=0.9,
                                ),
                                fo.Detection(
                                    label="dog",
                                    bounding_box=[0.2, 0.2, 0.3, 0.3],
                                    confidence=0.8,
                                ),
                            ]
                        ),
                    ),
                    fo.Sample(
                        filepath="/path/to/image2.png",
                        weather=fo.Classification(label="cloudy"),
                        predictions=fo.Detections(
                            detections=[
                                fo.Detection(
                                    label="cat",
                                    bounding_box=[0.5, 0.5, 0.4, 0.4],
                                    confidence=0.95,
                                ),
                                fo.Detection(label="rabbit"),
                            ]
                        ),
                    ),
                    fo.Sample(
                        filepath="/path/to/image3.png",
                        weather=fo.Classification(label="partly cloudy"),
                        predictions=fo.Detections(
                            detections=[
                                fo.Detection(
                                    label="squirrel",
                                    bounding_box=[0.25, 0.25, 0.5, 0.5],
                                    confidence=0.5,
                                ),
                            ]
                        ),
                    ),
                    fo.Sample(
                        filepath="/path/to/image4.png",
                        predictions=None,
                    ),
                ]
            )

            #
            # Map the "partly cloudy" weather label to "cloudy"
            #

            view = dataset.map_labels("weather", {"partly cloudy": "cloudy"})

            #
            # Map "rabbit" and "squirrel" predictions to "other"
            #

            view = dataset.map_labels(
                "predictions", {"rabbit": "other", "squirrel": "other"}
            )

        Args:
            field: the labels field to map
            map: a dict mapping label values to new label values

        Returns:
            a :class:`fiftyone.core.view.DatasetView`
        """
        return self._add_view_stage(fos.MapLabels(field, map))

    @view_stage
    def set_field(self, field, expr, _allow_missing=False):
        """Sets a field or embedded field on each sample in a collection by
        evaluating the given expression.

        This method can process embedded list fields. To do so, simply append
        ``[]`` to any list component(s) of the field path.

        .. note::

            There are two cases where FiftyOne will automatically unwind array
            fields without requiring you to explicitly specify this via the
            ``[]`` syntax:

            **Top-level lists:** when you specify a ``field`` path that refers
            to a top-level list field of a dataset; i.e., ``list_field`` is
            automatically coerced to ``list_field[]``, if necessary.

            **List fields:** When you specify a ``field`` path that refers to
            the list field of a |Label| class, such as the
            :attr:`Detections.detections <fiftyone.core.labels.Detections.detections>`
            attribute; i.e., ``ground_truth.detections.label`` is automatically
            coerced to ``ground_truth.detections[].label``, if necessary.

            See the examples below for demonstrations of this behavior.

        The provided ``expr`` is interpreted relative to the document on which
        the embedded field is being set. For example, if you are setting a
        nested field ``field="embedded.document.field"``, then the expression
        ``expr`` you provide will be applied to the ``embedded.document``
        document. Note that you can override this behavior by defining an
        expression that is bound to the root document by prepending ``"$"`` to
        any field name(s) in the expression.

        See the examples below for more information.

        .. note::

            Note that you cannot set a non-existing top-level field using this
            stage, since doing so would violate the dataset's schema. You can,
            however, first declare a new field via
            :meth:`fiftyone.core.dataset.Dataset.add_sample_field` and then
            populate it in a view via this stage.

        Examples::

            import fiftyone as fo
            import fiftyone.zoo as foz
            from fiftyone import ViewField as F

            dataset = foz.load_zoo_dataset("quickstart")

            #
            # Replace all values of the `uniqueness` field that are less than
            # 0.5 with `None`
            #

            view = dataset.set_field(
                "uniqueness",
                (F("uniqueness") >= 0.5).if_else(F("uniqueness"), None)
            )
            print(view.bounds("uniqueness"))

            #
            # Lower bound all object confidences in the `predictions` field at
            # 0.5
            #

            view = dataset.set_field(
                "predictions.detections.confidence", F("confidence").max(0.5)
            )
            print(view.bounds("predictions.detections.confidence"))

            #
            # Add a `num_predictions` property to the `predictions` field that
            # contains the number of objects in the field
            #

            view = dataset.set_field(
                "predictions.num_predictions",
                F("$predictions.detections").length(),
            )
            print(view.bounds("predictions.num_predictions"))

            #
            # Set an `is_animal` field on each object in the `predictions` field
            # that indicates whether the object is an animal
            #

            ANIMALS = [
                "bear", "bird", "cat", "cow", "dog", "elephant", "giraffe",
                "horse", "sheep", "zebra"
            ]

            view = dataset.set_field(
                "predictions.detections.is_animal", F("label").is_in(ANIMALS)
            )
            print(view.count_values("predictions.detections.is_animal"))

        Args:
            field: the field or ``embedded.field.name`` to set
            expr: a :class:`fiftyone.core.expressions.ViewExpression` or
                `MongoDB expression <https://docs.mongodb.com/manual/meta/aggregation-quick-reference/#aggregation-expressions>`_
                that defines the field value to set

        Returns:
            a :class:`fiftyone.core.view.DatasetView`
        """
        return self._add_view_stage(
            fos.SetField(field, expr, _allow_missing=_allow_missing)
        )

    @view_stage
    def match(self, filter):
        """Filters the samples in the collection by the given filter.

        Examples::

            import fiftyone as fo
            from fiftyone import ViewField as F

            dataset = fo.Dataset()
            dataset.add_samples(
                [
                    fo.Sample(
                        filepath="/path/to/image1.png",
                        weather=fo.Classification(label="sunny"),
                        predictions=fo.Detections(
                            detections=[
                                fo.Detection(
                                    label="cat",
                                    bounding_box=[0.1, 0.1, 0.5, 0.5],
                                    confidence=0.9,
                                ),
                                fo.Detection(
                                    label="dog",
                                    bounding_box=[0.2, 0.2, 0.3, 0.3],
                                    confidence=0.8,
                                ),
                            ]
                        ),
                    ),
                    fo.Sample(
                        filepath="/path/to/image2.jpg",
                        weather=fo.Classification(label="cloudy"),
                        predictions=fo.Detections(
                            detections=[
                                fo.Detection(
                                    label="cat",
                                    bounding_box=[0.5, 0.5, 0.4, 0.4],
                                    confidence=0.95,
                                ),
                                fo.Detection(label="rabbit"),
                            ]
                        ),
                    ),
                    fo.Sample(
                        filepath="/path/to/image3.png",
                        weather=fo.Classification(label="partly cloudy"),
                        predictions=fo.Detections(
                            detections=[
                                fo.Detection(
                                    label="squirrel",
                                    bounding_box=[0.25, 0.25, 0.5, 0.5],
                                    confidence=0.5,
                                ),
                            ]
                        ),
                    ),
                    fo.Sample(
                        filepath="/path/to/image4.jpg",
                        predictions=None,
                    ),
                ]
            )

            #
            # Only include samples whose `filepath` ends with ".jpg"
            #

            view = dataset.match(F("filepath").ends_with(".jpg"))

            #
            # Only include samples whose `weather` field is "sunny"
            #

            view = dataset.match(F("weather").label == "sunny")

            #
            # Only include samples with at least 2 objects in their
            # `predictions` field
            #

            view = dataset.match(F("predictions").detections.length() >= 2)

            #
            # Only include samples whose `predictions` field contains at least
            # one object with area smaller than 0.2
            #

            # Bboxes are in [top-left-x, top-left-y, width, height] format
            bbox = F("bounding_box")
            bbox_area = bbox[2] * bbox[3]

            small_boxes = F("predictions.detections").filter(bbox_area < 0.2)
            view = dataset.match(small_boxes.length() > 0)

        Args:
            filter: a :class:`fiftyone.core.expressions.ViewExpression` or
                `MongoDB expression <https://docs.mongodb.com/manual/meta/aggregation-quick-reference/#aggregation-expressions>`_
                that returns a boolean describing the filter to apply

        Returns:
            a :class:`fiftyone.core.view.DatasetView`
        """
        return self._add_view_stage(fos.Match(filter))

    @view_stage
    def match_frames(self, filter, omit_empty=True):
        """Filters the frames in the video collection by the given filter.

        Examples::

            import fiftyone as fo
            import fiftyone.zoo as foz
            from fiftyone import ViewField as F

            dataset = foz.load_zoo_dataset("quickstart-video")

            #
            # Match frames with at least 10 detections
            #

            num_objects = F("detections.detections").length()
            view = dataset.match_frames(num_objects > 10)

            print(dataset.count())
            print(view.count())

            print(dataset.count("frames"))
            print(view.count("frames"))

        Args:
            filter: a :class:`fiftyone.core.expressions.ViewExpression` or
                `MongoDB aggregation expression <https://docs.mongodb.com/manual/meta/aggregation-quick-reference/#aggregation-expressions>`_
                that returns a boolean describing the filter to apply

        Returns:
            a :class:`fiftyone.core.view.DatasetView`
        """
        return self._add_view_stage(
            fos.MatchFrames(filter, omit_empty=omit_empty)
        )

    @view_stage
    def match_labels(
        self, labels=None, ids=None, tags=None, filter=None, fields=None
    ):
        """Selects the samples from the collection that contain the specified
        labels.

        The returned view will only contain samples that have at least one
        label that matches the specified selection criteria.

        Note that, unlike :meth:`select_labels` and :meth:`filter_labels`, this
        stage will not filter the labels themselves; it only selects the
        corresponding samples.

        You can perform a selection via one or more of the following methods:

        -   Provide the ``labels`` argument, which should contain a list of
            dicts in the format returned by
            :meth:`fiftyone.core.session.Session.selected_labels`, to match
            specific labels

        -   Provide the ``ids`` argument to match labels with specific IDs

        -   Provide the ``tags`` argument to match labels with specific tags

        -   Provide the ``filter`` argument to match labels based on a boolean
            :class:`fiftyone.core.expressions.ViewExpression` that is applied
            to each individual :class:`fiftyone.core.labels.Label` element

        If multiple criteria are specified, labels must match all of them in
        order to trigger a sample match.

        By default, the selection is applied to all
        :class:`fiftyone.core.labels.Label` fields, but you can provide the
        ``fields`` argument to explicitly define the field(s) in which to
        search.

        Examples::

            import fiftyone as fo
            import fiftyone.zoo as foz
            from fiftyone import ViewField as F

            dataset = foz.load_zoo_dataset("quickstart")

            #
            # Only show samples whose labels are currently selected in the App
            #

            session = fo.launch_app(dataset)

            # Select some labels in the App...

            view = dataset.match_labels(labels=session.selected_labels)

            #
            # Only include samples that contain labels with the specified IDs
            #

            # Grab some label IDs
            ids = [
                dataset.first().ground_truth.detections[0].id,
                dataset.last().predictions.detections[0].id,
            ]

            view = dataset.match_labels(ids=ids)

            print(len(view))
            print(view.count("ground_truth.detections"))
            print(view.count("predictions.detections"))

            #
            # Only include samples that contain labels with the specified tags
            #

            # Grab some label IDs
            ids = [
                dataset.first().ground_truth.detections[0].id,
                dataset.last().predictions.detections[0].id,
            ]

            # Give the labels a "test" tag
            dataset = dataset.clone()  # create copy since we're modifying data
            dataset.select_labels(ids=ids).tag_labels("test")

            print(dataset.count_values("ground_truth.detections.tags"))
            print(dataset.count_values("predictions.detections.tags"))

            # Retrieve the labels via their tag
            view = dataset.match_labels(tags="test")

            print(len(view))
            print(view.count("ground_truth.detections"))
            print(view.count("predictions.detections"))

            #
            # Only include samples that contain labels matching a filter
            #

            filter = F("confidence") > 0.99
            view = dataset.match_labels(filter=filter, fields="predictions")

            print(len(view))
            print(view.count("ground_truth.detections"))
            print(view.count("predictions.detections"))

        Args:
            labels (None): a list of dicts specifying the labels to select in
                the format returned by
                :meth:`fiftyone.core.session.Session.selected_labels`
            ids (None): an ID or iterable of IDs of the labels to select
            tags (None): a tag or iterable of tags of labels to select
            filter (None): a :class:`fiftyone.core.expressions.ViewExpression`
                or `MongoDB aggregation expression <https://docs.mongodb.com/manual/meta/aggregation-quick-reference/#aggregation-expressions>`_
                that returns a boolean describing whether to select a given
                label. In the case of list fields like
                :class:`fiftyone.core.labels.Detections`, the filter is applied
                to the list elements, not the root field
            fields (None): a field or iterable of fields from which to select

        Returns:
            a :class:`fiftyone.core.view.DatasetView`
        """
        return self._add_view_stage(
            fos.MatchLabels(
                labels=labels, ids=ids, tags=tags, filter=filter, fields=fields
            )
        )

    @view_stage
    def match_tags(self, tags, bool=True):
        """Returns a view containing the samples in the collection that have
        (or do not have) any of the given tag(s).

        To match samples that must contain multiple tags, chain multiple
        :meth:`match_tags` calls together.

        Examples::

            import fiftyone as fo

            dataset = fo.Dataset()
            dataset.add_samples(
                [
                    fo.Sample(
                        filepath="/path/to/image1.png",
                        tags=["train"],
                        ground_truth=fo.Classification(label="cat"),
                    ),
                    fo.Sample(
                        filepath="/path/to/image2.png",
                        tags=["test"],
                        ground_truth=fo.Classification(label="cat"),
                    ),
                    fo.Sample(
                        filepath="/path/to/image3.png",
                        ground_truth=None,
                    ),
                ]
            )

            #
            # Only include samples that have the "test" tag
            #

            view = dataset.match_tags("test")

            #
            # Only include samples that have either the "test" or "train" tag
            #

            view = dataset.match_tags(["test", "train"])

            #
            # Only include samples that do not have the "train" tag
            #

            view = dataset.match_tags("train", bool=False)

        Args:
            tags: the tag or iterable of tags to match
            bool (True): whether to match samples that have (True) or do not
                have (False) the given tags

        Returns:
            a :class:`fiftyone.core.view.DatasetView`
        """
        return self._add_view_stage(fos.MatchTags(tags, bool=bool))

    @view_stage
    def mongo(self, pipeline):
        """Adds a view stage defined by a raw MongoDB aggregation pipeline.

        See `MongoDB aggregation pipelines <https://docs.mongodb.com/manual/core/aggregation-pipeline/>`_
        for more details.

        Examples::

            import fiftyone as fo

            dataset = fo.Dataset()
            dataset.add_samples(
                [
                    fo.Sample(
                        filepath="/path/to/image1.png",
                        predictions=fo.Detections(
                            detections=[
                                fo.Detection(
                                    label="cat",
                                    bounding_box=[0.1, 0.1, 0.5, 0.5],
                                    confidence=0.9,
                                ),
                                fo.Detection(
                                    label="dog",
                                    bounding_box=[0.2, 0.2, 0.3, 0.3],
                                    confidence=0.8,
                                ),
                            ]
                        ),
                    ),
                    fo.Sample(
                        filepath="/path/to/image2.png",
                        predictions=fo.Detections(
                            detections=[
                                fo.Detection(
                                    label="cat",
                                    bounding_box=[0.5, 0.5, 0.4, 0.4],
                                    confidence=0.95,
                                ),
                                fo.Detection(label="rabbit"),
                            ]
                        ),
                    ),
                    fo.Sample(
                        filepath="/path/to/image3.png",
                        predictions=fo.Detections(
                            detections=[
                                fo.Detection(
                                    label="squirrel",
                                    bounding_box=[0.25, 0.25, 0.5, 0.5],
                                    confidence=0.5,
                                ),
                            ]
                        ),
                    ),
                    fo.Sample(
                        filepath="/path/to/image4.png",
                        predictions=None,
                    ),
                ]
            )

            #
            # Extract a view containing the second and third samples in the
            # dataset
            #

            view = dataset.mongo([{"$skip": 1}, {"$limit": 2}])

            #
            # Sort by the number of objects in the `precictions` field
            #

            view = dataset.mongo([
                {
                    "$addFields": {
                        "_sort_field": {
                            "$size": {"$ifNull": ["$predictions.detections", []]}
                        }
                    }
                },
                {"$sort": {"_sort_field": -1}},
                {"$unset": "_sort_field"}
            ])

        Args:
            pipeline: a MongoDB aggregation pipeline (list of dicts)

        Returns:
            a :class:`fiftyone.core.view.DatasetView`
        """
        return self._add_view_stage(fos.Mongo(pipeline))

    @view_stage
    def select(self, sample_ids, ordered=False):
        """Selects the samples with the given IDs from the collection.

        Examples::

            import fiftyone as fo
            import fiftyone.zoo as foz

            dataset = foz.load_zoo_dataset("quickstart")

            #
            # Create a view containing the currently selected samples in the App
            #

            session = fo.launch_app(dataset)

            # Select samples in the App...

            view = dataset.select(session.selected)

        Args:
            sample_ids: the samples to select. Can be any of the following:

                -   a sample ID
                -   an iterable of sample IDs
                -   a :class:`fiftyone.core.sample.Sample` or
                    :class:`fiftyone.core.sample.SampleView`
                -   an iterable of sample IDs
                -   a :class:`fiftyone.core.collections.SampleCollection`
                -   an iterable of :class:`fiftyone.core.sample.Sample` or
                    :class:`fiftyone.core.sample.SampleView` instances

        ordered (False): whether to sort the samples in the returned view to
            match the order of the provided IDs

        Returns:
            a :class:`fiftyone.core.view.DatasetView`
        """
        return self._add_view_stage(fos.Select(sample_ids, ordered=ordered))

    @view_stage
    def select_by(self, field, values, ordered=False):
        """Selects the samples with the given field values from the collection.

        This stage is typically used to work with categorical fields (strings,
        ints, and bools). If you want to select samples based on floating point
        fields, use :meth:`match`.

        Examples::

            import fiftyone as fo

            dataset = fo.Dataset()
            dataset.add_samples(
                [
                    fo.Sample(filepath="image%d.jpg" % i, int=i, str=str(i))
                    for i in range(100)
                ]
            )

            #
            # Create a view containing samples whose `int` field have the given
            # values
            #

            view = dataset.select_by("int", [1, 51, 11, 41, 21, 31])
            print(view.head(6))

            #
            # Create a view containing samples whose `str` field have the given
            # values, in order
            #

            view = dataset.select_by(
                "str", ["1", "51", "11", "41", "21", "31"], ordered=True
            )
            print(view.head(6))

        Args:
            field: a field or ``embedded.field.name``
            values: a value or iterable of values to select by
            ordered (False): whether to sort the samples in the returned view
                to match the order of the provided values

        Returns:
            a :class:`fiftyone.core.view.DatasetView`
        """
        return self._add_view_stage(
            fos.SelectBy(field, values, ordered=ordered)
        )

    @view_stage
    def select_fields(self, field_names=None, _allow_missing=False):
        """Selects only the fields with the given names from the samples in the
        collection. All other fields are excluded.

        Note that default sample fields are always selected.

        Examples::

            import fiftyone as fo

            dataset = fo.Dataset()
            dataset.add_samples(
                [
                    fo.Sample(
                        filepath="/path/to/image1.png",
                        numeric_field=1.0,
                        numeric_list_field=[-1, 0, 1],
                    ),
                    fo.Sample(
                        filepath="/path/to/image2.png",
                        numeric_field=-1.0,
                        numeric_list_field=[-2, -1, 0, 1],
                    ),
                    fo.Sample(
                        filepath="/path/to/image3.png",
                        numeric_field=None,
                    ),
                ]
            )

            #
            # Include only the default fields on each sample
            #

            view = dataset.select_fields()

            #
            # Include only the `numeric_field` field (and the default fields)
            # on each sample
            #

            view = dataset.select_fields("numeric_field")

        Args:
            field_names (None): a field name or iterable of field names to
                select

        Returns:
            a :class:`fiftyone.core.view.DatasetView`
        """
        return self._add_view_stage(
            fos.SelectFields(field_names, _allow_missing=_allow_missing)
        )

    @view_stage
    def select_frames(self, frame_ids, omit_empty=True):
        """Selects the frames with the given IDs from the video collection.

        Examples::

            import fiftyone as fo
            import fiftyone.zoo as foz

            dataset = foz.load_zoo_dataset("quickstart-video")

            #
            # Select some specific frames
            #

            frame_ids = [
                dataset.first().frames.first().id,
                dataset.last().frames.last().id,
            ]

            view = dataset.select_frames(frame_ids)

            print(dataset.count())
            print(view.count())

            print(dataset.count("frames"))
            print(view.count("frames"))

        Args:
            frame_ids: the frames to select. Can be any of the following:

                -   a frame ID
                -   an iterable of frame IDs
                -   a :class:`fiftyone.core.frame.Frame` or
                    :class:`fiftyone.core.frame.FrameView`
                -   an iterable of :class:`fiftyone.core.frame.Frame` or
                    :class:`fiftyone.core.frame.FrameView` instances
                -   a :class:`fiftyone.core.collections.SampleCollection`, in
                    which case the frame IDs in the collection are used

            omit_empty (True): whether to omit samples that have no frames
                after selecting the specified frames

        Returns:
            a :class:`fiftyone.core.view.DatasetView`
        """
        return self._add_view_stage(
            fos.SelectFrames(frame_ids, omit_empty=omit_empty)
        )

    @view_stage
    def select_labels(
        self, labels=None, ids=None, tags=None, fields=None, omit_empty=True
    ):
        """Selects only the specified labels from the collection.

        The returned view will omit samples, sample fields, and individual
        labels that do not match the specified selection criteria.

        You can perform a selection via one or more of the following methods:

        -   Provide the ``labels`` argument, which should contain a list of
            dicts in the format returned by
            :meth:`fiftyone.core.session.Session.selected_labels`, to select
            specific labels

        -   Provide the ``ids`` argument to select labels with specific IDs

        -   Provide the ``tags`` argument to select labels with specific tags

        If multiple criteria are specified, labels must match all of them in
        order to be selected.

        By default, the selection is applied to all
        :class:`fiftyone.core.labels.Label` fields, but you can provide the
        ``fields`` argument to explicitly define the field(s) in which to
        select.

        Examples::

            import fiftyone as fo
            import fiftyone.zoo as foz

            dataset = foz.load_zoo_dataset("quickstart")

            #
            # Only include the labels currently selected in the App
            #

            session = fo.launch_app(dataset)

            # Select some labels in the App...

            view = dataset.select_labels(labels=session.selected_labels)

            #
            # Only include labels with the specified IDs
            #

            # Grab some label IDs
            ids = [
                dataset.first().ground_truth.detections[0].id,
                dataset.last().predictions.detections[0].id,
            ]

            view = dataset.select_labels(ids=ids)

            print(view.count("ground_truth.detections"))
            print(view.count("predictions.detections"))

            #
            # Only include labels with the specified tags
            #

            # Grab some label IDs
            ids = [
                dataset.first().ground_truth.detections[0].id,
                dataset.last().predictions.detections[0].id,
            ]

            # Give the labels a "test" tag
            dataset = dataset.clone()  # create copy since we're modifying data
            dataset.select_labels(ids=ids).tag_labels("test")

            print(dataset.count_label_tags())

            # Retrieve the labels via their tag
            view = dataset.select_labels(tags="test")

            print(view.count("ground_truth.detections"))
            print(view.count("predictions.detections"))

        Args:
            labels (None): a list of dicts specifying the labels to select in
                the format returned by
                :meth:`fiftyone.core.session.Session.selected_labels`
            ids (None): an ID or iterable of IDs of the labels to select
            tags (None): a tag or iterable of tags of labels to select
            fields (None): a field or iterable of fields from which to select
            omit_empty (True): whether to omit samples that have no labels
                after filtering

        Returns:
            a :class:`fiftyone.core.view.DatasetView`
        """
        return self._add_view_stage(
            fos.SelectLabels(
                labels=labels,
                ids=ids,
                tags=tags,
                fields=fields,
                omit_empty=omit_empty,
            )
        )

    @view_stage
    def shuffle(self, seed=None):
        """Randomly shuffles the samples in the collection.

        Examples::

            import fiftyone as fo

            dataset = fo.Dataset()
            dataset.add_samples(
                [
                    fo.Sample(
                        filepath="/path/to/image1.png",
                        ground_truth=fo.Classification(label="cat"),
                    ),
                    fo.Sample(
                        filepath="/path/to/image2.png",
                        ground_truth=fo.Classification(label="dog"),
                    ),
                    fo.Sample(
                        filepath="/path/to/image3.png",
                        ground_truth=None,
                    ),
                ]
            )

            #
            # Return a view that contains a randomly shuffled version of the
            # samples in the dataset
            #

            view = dataset.shuffle()

            #
            # Shuffle the samples with a fixed random seed
            #

            view = dataset.shuffle(seed=51)

        Args:
            seed (None): an optional random seed to use when shuffling the
                samples

        Returns:
            a :class:`fiftyone.core.view.DatasetView`
        """
        return self._add_view_stage(fos.Shuffle(seed=seed))

    @view_stage
    def skip(self, skip):
        """Omits the given number of samples from the head of the collection.

        Examples::

            import fiftyone as fo

            dataset = fo.Dataset()
            dataset.add_samples(
                [
                    fo.Sample(
                        filepath="/path/to/image1.png",
                        ground_truth=fo.Classification(label="cat"),
                    ),
                    fo.Sample(
                        filepath="/path/to/image2.png",
                        ground_truth=fo.Classification(label="dog"),
                    ),
                    fo.Sample(
                        filepath="/path/to/image3.png",
                        ground_truth=fo.Classification(label="rabbit"),
                    ),
                    fo.Sample(
                        filepath="/path/to/image4.png",
                        ground_truth=None,
                    ),
                ]
            )

            #
            # Omit the first two samples from the dataset
            #

            view = dataset.skip(2)

        Args:
            skip: the number of samples to skip. If a non-positive number is
                provided, no samples are omitted

        Returns:
            a :class:`fiftyone.core.view.DatasetView`
        """
        return self._add_view_stage(fos.Skip(skip))

    @view_stage
    def sort_by(self, field_or_expr, reverse=False):
        """Sorts the samples in the collection by the given field(s) or
        expression(s).

        Examples::

            import fiftyone as fo
            import fiftyone.zoo as foz
            from fiftyone import ViewField as F

            dataset = foz.load_zoo_dataset("quickstart")

            #
            # Sort the samples by their `uniqueness` field in ascending order
            #

            view = dataset.sort_by("uniqueness", reverse=False)

            #
            # Sorts the samples in descending order by the number of detections
            # in their `predictions` field whose bounding box area is less than
            # 0.2
            #

            # Bboxes are in [top-left-x, top-left-y, width, height] format
            bbox = F("bounding_box")
            bbox_area = bbox[2] * bbox[3]

            small_boxes = F("predictions.detections").filter(bbox_area < 0.2)
            view = dataset.sort_by(small_boxes.length(), reverse=True)

            #
            # Performs a compound sort where samples are first sorted in
            # descending or by number of detections and then in ascending order
            # of uniqueness for samples with the same number of predictions
            #

            view = dataset.sort_by(
                [
                    (F("predictions.detections").length(), -1),
                    ("uniqueness", 1),
                ]
            )

            num_objects, uniqueness = view[:5].values(
                [F("predictions.detections").length(), "uniqueness"]
            )
            print(list(zip(num_objects, uniqueness)))

        Args:
            field_or_expr: the field(s) or expression(s) to sort by. This can
                be any of the following:

                -   a field to sort by
                -   an ``embedded.field.name`` to sort by
                -   a :class:`fiftyone.core.expressions.ViewExpression` or a
                    `MongoDB aggregation expression <https://docs.mongodb.com/manual/meta/aggregation-quick-reference/#aggregation-expressions>`_
                    that defines the quantity to sort by
                -   a list of ``(field_or_expr, order)`` tuples defining a
                    compound sort criteria, where ``field_or_expr`` is a field
                    or expression as defined above, and ``order`` can be 1 or
                    any string starting with "a" for ascending order, or -1 or
                    any string starting with "d" for descending order

            reverse (False): whether to return the results in descending order

        Returns:
            a :class:`fiftyone.core.view.DatasetView`
        """
        return self._add_view_stage(fos.SortBy(field_or_expr, reverse=reverse))

    @view_stage
    def sort_by_similarity(
        self, query_ids, k=None, reverse=False, brain_key=None
    ):
        """Sorts the samples in the collection by visual similiarity to a
        specified set of query ID(s).

        In order to use this stage, you must first use
        :meth:`fiftyone.brain.compute_similarity` to index your dataset by
        visual similiarity.

        Examples::

            import fiftyone as fo
            import fiftyone.brain as fob
            import fiftyone.zoo as foz

            dataset = foz.load_zoo_dataset("quickstart")

            fob.compute_similarity(dataset, brain_key="similarity")

            #
            # Sort the samples by their visual similarity to the first sample
            # in the dataset
            #

            query_id = dataset.first().id
            view = dataset.sort_by_similarity(query_id)

        Args:
            query_ids: an ID or iterable of query IDs. These may be sample IDs
                or label IDs depending on ``brain_key``
            k (None): the number of matches to return. By default, the entire
                collection is sorted
            reverse (False): whether to sort by least similarity
            brain_key (None): the brain key of an existing
                :meth:`fiftyone.brain.compute_similarity` run on the dataset.
                If not specified, the dataset must have an applicable run,
                which will be used by default

        Returns:
            a :class:`fiftyone.core.view.DatasetView`
        """
        return self._add_view_stage(
            fos.SortBySimilarity(
                query_ids, k=k, reverse=reverse, brain_key=brain_key
            )
        )

    @view_stage
    def take(self, size, seed=None):
        """Randomly samples the given number of samples from the collection.

        Examples::

            import fiftyone as fo

            dataset = fo.Dataset()
            dataset.add_samples(
                [
                    fo.Sample(
                        filepath="/path/to/image1.png",
                        ground_truth=fo.Classification(label="cat"),
                    ),
                    fo.Sample(
                        filepath="/path/to/image2.png",
                        ground_truth=fo.Classification(label="dog"),
                    ),
                    fo.Sample(
                        filepath="/path/to/image3.png",
                        ground_truth=fo.Classification(label="rabbit"),
                    ),
                    fo.Sample(
                        filepath="/path/to/image4.png",
                        ground_truth=None,
                    ),
                ]
            )

            #
            # Take two random samples from the dataset
            #

            view = dataset.take(2)

            #
            # Take two random samples from the dataset with a fixed seed
            #

            view = dataset.take(2, seed=51)

        Args:
            size: the number of samples to return. If a non-positive number is
                provided, an empty view is returned
            seed (None): an optional random seed to use when selecting the
                samples

        Returns:
            a :class:`fiftyone.core.view.DatasetView`
        """
        return self._add_view_stage(fos.Take(size, seed=seed))

    @view_stage
    def to_patches(self, field, **kwargs):
        """Creates a view that contains one sample per object patch in the
        specified field of the collection.

        Fields other than ``field`` and the default sample fields will not be
        included in the returned view. A ``sample_id`` field will be added that
        records the sample ID from which each patch was taken.

        Examples::

            import fiftyone as fo
            import fiftyone.zoo as foz

            dataset = foz.load_zoo_dataset("quickstart")

            session = fo.launch_app(dataset)

            #
            # Create a view containing the ground truth patches
            #

            view = dataset.to_patches("ground_truth")
            print(view)

            session.view = view

        Args:
            field: the patches field, which must be of type
                :class:`fiftyone.core.labels.Detections` or
                :class:`fiftyone.core.labels.Polylines`
            **kwargs: optional keyword arguments for
                :meth:`fiftyone.core.patches.make_patches_dataset` specifying
                how to perform the conversion

        Returns:
            a :class:`fiftyone.core.patches.PatchesView`
        """
        return self._add_view_stage(fos.ToPatches(field, **kwargs))

    @view_stage
    def to_evaluation_patches(self, eval_key, **kwargs):
        """Creates a view based on the results of the evaluation with the
        given key that contains one sample for each true positive, false
        positive, and false negative example in the collection, respectively.

        True positive examples will result in samples with both their ground
        truth and predicted fields populated, while false positive/negative
        examples will only have one of their corresponding predicted/ground
        truth fields populated, respectively.

        If multiple predictions are matched to a ground truth object (e.g., if
        the evaluation protocol includes a crowd attribute), then all matched
        predictions will be stored in the single sample along with the ground
        truth object.

        The returned dataset will also have top-level ``type`` and ``iou``
        fields populated based on the evaluation results for that example, as
        well as a ``sample_id`` field recording the sample ID of the example,
        and a ``crowd`` field if the evaluation protocol defines a crowd
        attribute.

        .. note::

            The returned view will contain patches for the contents of this
            collection, which may differ from the view on which the
            ``eval_key`` evaluation was performed. This may exclude some labels
            that were evaluated and/or include labels that were not evaluated.

            If you would like to see patches for the exact view on which an
            evaluation was performed, first call :meth:`load_evaluation_view`
            to load the view and then convert to patches.

        Examples::

            import fiftyone as fo
            import fiftyone.zoo as foz

            dataset = foz.load_zoo_dataset("quickstart")
            dataset.evaluate_detections("predictions", eval_key="eval")

            session = fo.launch_app(dataset)

            #
            # Create a patches view for the evaluation results
            #

            view = dataset.to_evaluation_patches("eval")
            print(view)

            session.view = view

        Args:
            eval_key: an evaluation key that corresponds to the evaluation of
                ground truth/predicted fields that are of type
                :class:`fiftyone.core.labels.Detections` or
                :class:`fiftyone.core.labels.Polylines`
            **kwargs: optional keyword arguments for
                :meth:`fiftyone.core.patches.make_evaluation_patches_dataset`
                specifying how to perform the conversion

        Returns:
            a :class:`fiftyone.core.patches.EvaluationPatchesView`
        """
        return self._add_view_stage(
            fos.ToEvaluationPatches(eval_key, **kwargs)
        )

    @view_stage
    def to_clips(self, field_or_expr, **kwargs):
        """Creates a view that contains one sample per clip defined by the
        given field or expression in the video collection.

        The returned view will contain:

        -   A ``sample_id`` field that records the sample ID from which each
            clip was taken
        -   A ``support`` field that records the ``[first, last]`` frame
            support of each clip
        -   All frame-level information from the underlying dataset of the
            input collection

        Refer to :meth:`fiftyone.core.clips.make_clips_dataset` to see the
        available configuration options for generating clips.

        .. note::

            The clip generation logic will respect any frame-level
            modifications defined in the input collection, but the output clips
            will always contain all frame-level labels.

        Examples::

            import fiftyone as fo
            import fiftyone.zoo as foz
            from fiftyone import ViewField as F

            dataset = foz.load_zoo_dataset("quickstart-video")

            #
            # Create a clips view that contains one clip for each contiguous
            # segment that contains at least one road sign in every frame
            #

            clips = (
                dataset
                .filter_labels("frames.detections", F("label") == "road sign")
                .to_clips("frames.detections")
            )
            print(clips)

            #
            # Create a clips view that contains one clip for each contiguous
            # segment that contains at least two road signs in every frame
            #

            signs = F("detections.detections").filter(F("label") == "road sign")
            clips = dataset.to_clips(signs.length() >= 2)
            print(clips)

        Args:
            field_or_expr: can be any of the following:

                -   a :class:`fiftyone.core.labels.TemporalDetection`,
                    :class:`fiftyone.core.labels.TemporalDetections`, or
                    :class:`fiftyone.core.fields.FrameSupportField`, or list of
                    :class:`fiftyone.core.fields.FrameSupportField` field
                -   a frame-level label list field of any of the following
                    types:
                    -   :class:`fiftyone.core.labels.Classifications`
                    -   :class:`fiftyone.core.labels.Detections`
                    -   :class:`fiftyone.core.labels.Polylines`
                    -   :class:`fiftyone.core.labels.Keypoints`
                -   a :class:`fiftyone.core.expressions.ViewExpression` that
                    returns a boolean to apply to each frame of the input
                    collection to determine if the frame should be clipped
                -   a list of ``[(first1, last1), (first2, last2), ...]`` lists
                    defining the frame numbers of the clips to extract from
                    each sample
            **kwargs: optional keyword arguments for
                :meth:`fiftyone.core.clips.make_clips_dataset` specifying how
                to perform the conversion

        Returns:
            a :class:`fiftyone.core.clips.ClipsView`
        """
        return self._add_view_stage(fos.ToClips(field_or_expr, **kwargs))

    @view_stage
    def to_frames(self, **kwargs):
        """Creates a view that contains one sample per frame in the video
        collection.

        By default, samples will be generated for every frame of each video,
        based on the total frame count of the video files, but this method is
        highly customizable. Refer to
        :meth:`fiftyone.core.video.make_frames_dataset` to see the available
        configuration options.

        .. note::

            Unless you have configured otherwise, creating frame views will
            sample the necessary frames from the input video collection into
            directories of per-frame images. **For large video datasets,
            this may take some time and require substantial disk space.**

            Frames that have previously been sampled will not be resampled, so
            creating frame views into the same dataset will become faster after
            the frames have been sampled.

        Examples::

            import fiftyone as fo
            import fiftyone.zoo as foz
            from fiftyone import ViewField as F

            dataset = foz.load_zoo_dataset("quickstart-video")

            session = fo.launch_app(dataset)

            #
            # Create a frames view for an entire video dataset
            #

            frames = dataset.to_frames()
            print(frames)

            session.view = frames

            #
            # Create a frames view that only contains frames with at least 10
            # objects, sampled at a maximum frame rate of 1fps
            #

            num_objects = F("detections.detections").length()
            view = dataset.match_frames(num_objects > 10)

            frames = view.to_frames(max_fps=1, sparse=True)
            print(frames)

            session.view = frames

        Args:
            **kwargs: optional keyword arguments for
                :meth:`fiftyone.core.video.make_frames_dataset` specifying how
                to perform the conversion

        Returns:
            a :class:`fiftyone.core.video.FramesView`
        """
        return self._add_view_stage(fos.ToFrames(**kwargs))

    @classmethod
    def list_aggregations(cls):
        """Returns a list of all available methods on this collection that
        apply :class:`fiftyone.core.aggregations.Aggregation` operations to
        this collection.

        Returns:
            a list of :class:`SampleCollection` method names
        """
        return list(aggregation.all)

    @aggregation
    def bounds(self, field_or_expr, expr=None):
        """Computes the bounds of a numeric field of the collection.

        ``None``-valued fields are ignored.

        This aggregation is typically applied to *numeric* field types (or
        lists of such types):

        -   :class:`fiftyone.core.fields.IntField`
        -   :class:`fiftyone.core.fields.FloatField`

        Examples::

            import fiftyone as fo
            from fiftyone import ViewField as F

            dataset = fo.Dataset()
            dataset.add_samples(
                [
                    fo.Sample(
                        filepath="/path/to/image1.png",
                        numeric_field=1.0,
                        numeric_list_field=[1, 2, 3],
                    ),
                    fo.Sample(
                        filepath="/path/to/image2.png",
                        numeric_field=4.0,
                        numeric_list_field=[1, 2],
                    ),
                    fo.Sample(
                        filepath="/path/to/image3.png",
                        numeric_field=None,
                        numeric_list_field=None,
                    ),
                ]
            )

            #
            # Compute the bounds of a numeric field
            #

            bounds = dataset.bounds("numeric_field")
            print(bounds)  # (min, max)

            #
            # Compute the a bounds of a numeric list field
            #

            bounds = dataset.bounds("numeric_list_field")
            print(bounds)  # (min, max)

            #
            # Compute the bounds of a transformation of a numeric field
            #

            bounds = dataset.bounds(2 * (F("numeric_field") + 1))
            print(bounds)  # (min, max)

        Args:
            field_or_expr: a field name, ``embedded.field.name``,
                :class:`fiftyone.core.expressions.ViewExpression`, or
                `MongoDB expression <https://docs.mongodb.com/manual/meta/aggregation-quick-reference/#aggregation-expressions>`_
                defining the field or expression to aggregate. This can also
                be a list or tuple of such arguments, in which case a tuple of
                corresponding aggregation results (each receiving the same
                additional keyword arguments, if any) will be returned
            expr (None): a :class:`fiftyone.core.expressions.ViewExpression` or
                `MongoDB expression <https://docs.mongodb.com/manual/meta/aggregation-quick-reference/#aggregation-expressions>`_
                to apply to ``field_or_expr`` (which must be a field) before
                aggregating

        Returns:
            the ``(min, max)`` bounds
        """
        make = lambda field_or_expr: foa.Bounds(field_or_expr, expr=expr)
        return self._make_and_aggregate(make, field_or_expr)

    @aggregation
    def count(self, field_or_expr=None, expr=None):
        """Counts the number of field values in the collection.

        ``None``-valued fields are ignored.

        If no field is provided, the samples themselves are counted.

        Examples::

            import fiftyone as fo
            from fiftyone import ViewField as F

            dataset = fo.Dataset()
            dataset.add_samples(
                [
                    fo.Sample(
                        filepath="/path/to/image1.png",
                        predictions=fo.Detections(
                            detections=[
                                fo.Detection(label="cat"),
                                fo.Detection(label="dog"),
                            ]
                        ),
                    ),
                    fo.Sample(
                        filepath="/path/to/image2.png",
                        predictions=fo.Detections(
                            detections=[
                                fo.Detection(label="cat"),
                                fo.Detection(label="rabbit"),
                                fo.Detection(label="squirrel"),
                            ]
                        ),
                    ),
                    fo.Sample(
                        filepath="/path/to/image3.png",
                        predictions=None,
                    ),
                ]
            )

            #
            # Count the number of samples in the dataset
            #

            count = dataset.count()
            print(count)  # the count

            #
            # Count the number of samples with `predictions`
            #

            count = dataset.count("predictions")
            print(count)  # the count

            #
            # Count the number of objects in the `predictions` field
            #

            count = dataset.count("predictions.detections")
            print(count)  # the count

            #
            # Count the number of objects in samples with > 2 predictions
            #

            count = dataset.count(
                (F("predictions.detections").length() > 2).if_else(
                    F("predictions.detections"), None
                )
            )
            print(count)  # the count

        Args:
            field_or_expr (None): a field name, ``embedded.field.name``,
                :class:`fiftyone.core.expressions.ViewExpression`, or
                `MongoDB expression <https://docs.mongodb.com/manual/meta/aggregation-quick-reference/#aggregation-expressions>`_
                defining the field or expression to aggregate. If neither
                ``field_or_expr`` or ``expr`` is provided, the samples
                themselves are counted. This can also be a list or tuple of
                such arguments, in which case a tuple of corresponding
                aggregation results (each receiving the same additional keyword
                arguments, if any) will be returned
            expr (None): a :class:`fiftyone.core.expressions.ViewExpression` or
                `MongoDB expression <https://docs.mongodb.com/manual/meta/aggregation-quick-reference/#aggregation-expressions>`_
                to apply to ``field_or_expr`` (which must be a field) before
                aggregating

        Returns:
            the count
        """
        make = lambda field_or_expr: foa.Count(field_or_expr, expr=expr)
        return self._make_and_aggregate(make, field_or_expr)

    @aggregation
    def count_values(self, field_or_expr, expr=None):
        """Counts the occurrences of field values in the collection.

        This aggregation is typically applied to *countable* field types (or
        lists of such types):

        -   :class:`fiftyone.core.fields.BooleanField`
        -   :class:`fiftyone.core.fields.IntField`
        -   :class:`fiftyone.core.fields.StringField`

        Examples::

            import fiftyone as fo
            from fiftyone import ViewField as F

            dataset = fo.Dataset()
            dataset.add_samples(
                [
                    fo.Sample(
                        filepath="/path/to/image1.png",
                        tags=["sunny"],
                        predictions=fo.Detections(
                            detections=[
                                fo.Detection(label="cat"),
                                fo.Detection(label="dog"),
                            ]
                        ),
                    ),
                    fo.Sample(
                        filepath="/path/to/image2.png",
                        tags=["cloudy"],
                        predictions=fo.Detections(
                            detections=[
                                fo.Detection(label="cat"),
                                fo.Detection(label="rabbit"),
                            ]
                        ),
                    ),
                    fo.Sample(
                        filepath="/path/to/image3.png",
                        predictions=None,
                    ),
                ]
            )

            #
            # Compute the tag counts in the dataset
            #

            counts = dataset.count_values("tags")
            print(counts)  # dict mapping values to counts

            #
            # Compute the predicted label counts in the dataset
            #

            counts = dataset.count_values("predictions.detections.label")
            print(counts)  # dict mapping values to counts

            #
            # Compute the predicted label counts after some normalization
            #

            counts = dataset.count_values(
                F("predictions.detections.label").map_values(
                    {"cat": "pet", "dog": "pet"}
                ).upper()
            )
            print(counts)  # dict mapping values to counts

        Args:
            field_or_expr: a field name, ``embedded.field.name``,
                :class:`fiftyone.core.expressions.ViewExpression`, or
                `MongoDB expression <https://docs.mongodb.com/manual/meta/aggregation-quick-reference/#aggregation-expressions>`_
                defining the field or expression to aggregate. This can also
                be a list or tuple of such arguments, in which case a tuple of
                corresponding aggregation results (each receiving the same
                additional keyword arguments, if any) will be returned
            expr (None): a :class:`fiftyone.core.expressions.ViewExpression` or
                `MongoDB expression <https://docs.mongodb.com/manual/meta/aggregation-quick-reference/#aggregation-expressions>`_
                to apply to ``field_or_expr`` (which must be a field) before
                aggregating

        Returns:
            a dict mapping values to counts
        """
        make = lambda field_or_expr: foa.CountValues(field_or_expr, expr=expr)
        return self._make_and_aggregate(make, field_or_expr)

    @aggregation
    def distinct(self, field_or_expr, expr=None):
        """Computes the distinct values of a field in the collection.

        ``None``-valued fields are ignored.

        This aggregation is typically applied to *countable* field types (or
        lists of such types):

        -   :class:`fiftyone.core.fields.BooleanField`
        -   :class:`fiftyone.core.fields.IntField`
        -   :class:`fiftyone.core.fields.StringField`

        Examples::

            import fiftyone as fo
            from fiftyone import ViewField as F

            dataset = fo.Dataset()
            dataset.add_samples(
                [
                    fo.Sample(
                        filepath="/path/to/image1.png",
                        tags=["sunny"],
                        predictions=fo.Detections(
                            detections=[
                                fo.Detection(label="cat"),
                                fo.Detection(label="dog"),
                            ]
                        ),
                    ),
                    fo.Sample(
                        filepath="/path/to/image2.png",
                        tags=["sunny", "cloudy"],
                        predictions=fo.Detections(
                            detections=[
                                fo.Detection(label="cat"),
                                fo.Detection(label="rabbit"),
                            ]
                        ),
                    ),
                    fo.Sample(
                        filepath="/path/to/image3.png",
                        predictions=None,
                    ),
                ]
            )

            #
            # Get the distinct tags in a dataset
            #

            values = dataset.distinct("tags")
            print(values)  # list of distinct values

            #
            # Get the distinct predicted labels in a dataset
            #

            values = dataset.distinct("predictions.detections.label")
            print(values)  # list of distinct values

            #
            # Get the distinct predicted labels after some normalization
            #

            values = dataset.distinct(
                F("predictions.detections.label").map_values(
                    {"cat": "pet", "dog": "pet"}
                ).upper()
            )
            print(values)  # list of distinct values

        Args:
            field_or_expr: a field name, ``embedded.field.name``,
                :class:`fiftyone.core.expressions.ViewExpression`, or
                `MongoDB expression <https://docs.mongodb.com/manual/meta/aggregation-quick-reference/#aggregation-expressions>`_
                defining the field or expression to aggregate. This can also
                be a list or tuple of such arguments, in which case a tuple of
                corresponding aggregation results (each receiving the same
                additional keyword arguments, if any) will be returned
            expr (None): a :class:`fiftyone.core.expressions.ViewExpression` or
                `MongoDB expression <https://docs.mongodb.com/manual/meta/aggregation-quick-reference/#aggregation-expressions>`_
                to apply to ``field_or_expr`` (which must be a field) before
                aggregating

        Returns:
            a sorted list of distinct values
        """
        make = lambda field_or_expr: foa.Distinct(field_or_expr, expr=expr)
        return self._make_and_aggregate(make, field_or_expr)

    @aggregation
    def histogram_values(
        self, field_or_expr, expr=None, bins=None, range=None, auto=False
    ):
        """Computes a histogram of the field values in the collection.

        This aggregation is typically applied to *numeric* field types (or
        lists of such types):

        -   :class:`fiftyone.core.fields.IntField`
        -   :class:`fiftyone.core.fields.FloatField`

        Examples::

            import numpy as np
            import matplotlib.pyplot as plt

            import fiftyone as fo
            from fiftyone import ViewField as F

            samples = []
            for idx in range(100):
                samples.append(
                    fo.Sample(
                        filepath="/path/to/image%d.png" % idx,
                        numeric_field=np.random.randn(),
                        numeric_list_field=list(np.random.randn(10)),
                    )
                )

            dataset = fo.Dataset()
            dataset.add_samples(samples)

            def plot_hist(counts, edges):
                counts = np.asarray(counts)
                edges = np.asarray(edges)
                left_edges = edges[:-1]
                widths = edges[1:] - edges[:-1]
                plt.bar(left_edges, counts, width=widths, align="edge")

            #
            # Compute a histogram of a numeric field
            #

            counts, edges, other = dataset.histogram_values(
                "numeric_field", bins=50, range=(-4, 4)
            )

            plot_hist(counts, edges)
            plt.show(block=False)

            #
            # Compute the histogram of a numeric list field
            #

            counts, edges, other = dataset.histogram_values(
                "numeric_list_field", bins=50
            )

            plot_hist(counts, edges)
            plt.show(block=False)

            #
            # Compute the histogram of a transformation of a numeric field
            #

            counts, edges, other = dataset.histogram_values(
                2 * (F("numeric_field") + 1), bins=50
            )

            plot_hist(counts, edges)
            plt.show(block=False)

        Args:
            field_or_expr: a field name, ``embedded.field.name``,
                :class:`fiftyone.core.expressions.ViewExpression`, or
                `MongoDB expression <https://docs.mongodb.com/manual/meta/aggregation-quick-reference/#aggregation-expressions>`_
                defining the field or expression to aggregate. This can also
                be a list or tuple of such arguments, in which case a tuple of
                corresponding aggregation results (each receiving the same
                additional keyword arguments, if any) will be returned
            expr (None): a :class:`fiftyone.core.expressions.ViewExpression` or
                `MongoDB expression <https://docs.mongodb.com/manual/meta/aggregation-quick-reference/#aggregation-expressions>`_
                to apply to ``field_or_expr`` (which must be a field) before
                aggregating
            bins (None): can be either an integer number of bins to generate or
                a monotonically increasing sequence specifying the bin edges to
                use. By default, 10 bins are created. If ``bins`` is an integer
                and no ``range`` is specified, bin edges are automatically
                distributed in an attempt to evenly distribute the counts in
                each bin
            range (None): a ``(lower, upper)`` tuple specifying a range in
                which to generate equal-width bins. Only applicable when
                ``bins`` is an integer
            auto (False): whether to automatically choose bin edges in an
                attempt to evenly distribute the counts in each bin. If this
                option is chosen, ``bins`` will only be used if it is an
                integer, and the ``range`` parameter is ignored

        Returns:
            a tuple of

            -   counts: a list of counts in each bin
            -   edges: an increasing list of bin edges of length
                ``len(counts) + 1``. Note that each bin is treated as having an
                inclusive lower boundary and exclusive upper boundary,
                ``[lower, upper)``, including the rightmost bin
            -   other: the number of items outside the bins
        """
        make = lambda field_or_expr: foa.HistogramValues(
            field_or_expr, expr=expr, bins=bins, range=range, auto=auto
        )
        return self._make_and_aggregate(make, field_or_expr)

    @aggregation
    def mean(self, field_or_expr, expr=None):
        """Computes the arithmetic mean of the field values of the collection.

        ``None``-valued fields are ignored.

        This aggregation is typically applied to *numeric* field types (or
        lists of such types):

        -   :class:`fiftyone.core.fields.IntField`
        -   :class:`fiftyone.core.fields.FloatField`

        Examples::

            import fiftyone as fo
            from fiftyone import ViewField as F

            dataset = fo.Dataset()
            dataset.add_samples(
                [
                    fo.Sample(
                        filepath="/path/to/image1.png",
                        numeric_field=1.0,
                        numeric_list_field=[1, 2, 3],
                    ),
                    fo.Sample(
                        filepath="/path/to/image2.png",
                        numeric_field=4.0,
                        numeric_list_field=[1, 2],
                    ),
                    fo.Sample(
                        filepath="/path/to/image3.png",
                        numeric_field=None,
                        numeric_list_field=None,
                    ),
                ]
            )

            #
            # Compute the mean of a numeric field
            #

            mean = dataset.mean("numeric_field")
            print(mean)  # the mean

            #
            # Compute the mean of a numeric list field
            #

            mean = dataset.mean("numeric_list_field")
            print(mean)  # the mean

            #
            # Compute the mean of a transformation of a numeric field
            #

            mean = dataset.mean(2 * (F("numeric_field") + 1))
            print(mean)  # the mean

        Args:
            field_or_expr: a field name, ``embedded.field.name``,
                :class:`fiftyone.core.expressions.ViewExpression`, or
                `MongoDB expression <https://docs.mongodb.com/manual/meta/aggregation-quick-reference/#aggregation-expressions>`_
                defining the field or expression to aggregate. This can also
                be a list or tuple of such arguments, in which case a tuple of
                corresponding aggregation results (each receiving the same
                additional keyword arguments, if any) will be returned
            expr (None): a :class:`fiftyone.core.expressions.ViewExpression` or
                `MongoDB expression <https://docs.mongodb.com/manual/meta/aggregation-quick-reference/#aggregation-expressions>`_
                to apply to ``field_or_expr`` (which must be a field) before
                aggregating

        Returns:
            the mean
        """
        make = lambda field_or_expr: foa.Mean(field_or_expr, expr=expr)
        return self._make_and_aggregate(make, field_or_expr)

    @aggregation
    def std(self, field_or_expr, expr=None, sample=False):
        """Computes the standard deviation of the field values of the
        collection.

        ``None``-valued fields are ignored.

        This aggregation is typically applied to *numeric* field types (or
        lists of such types):

        -   :class:`fiftyone.core.fields.IntField`
        -   :class:`fiftyone.core.fields.FloatField`

        Examples::

            import fiftyone as fo
            from fiftyone import ViewField as F

            dataset = fo.Dataset()
            dataset.add_samples(
                [
                    fo.Sample(
                        filepath="/path/to/image1.png",
                        numeric_field=1.0,
                        numeric_list_field=[1, 2, 3],
                    ),
                    fo.Sample(
                        filepath="/path/to/image2.png",
                        numeric_field=4.0,
                        numeric_list_field=[1, 2],
                    ),
                    fo.Sample(
                        filepath="/path/to/image3.png",
                        numeric_field=None,
                        numeric_list_field=None,
                    ),
                ]
            )

            #
            # Compute the standard deviation of a numeric field
            #

            std = dataset.std("numeric_field")
            print(std)  # the standard deviation

            #
            # Compute the standard deviation of a numeric list field
            #

            std = dataset.std("numeric_list_field")
            print(std)  # the standard deviation

            #
            # Compute the standard deviation of a transformation of a numeric field
            #

            std = dataset.std(2 * (F("numeric_field") + 1))
            print(std)  # the standard deviation

        Args:
            field_or_expr: a field name, ``embedded.field.name``,
                :class:`fiftyone.core.expressions.ViewExpression`, or
                `MongoDB expression <https://docs.mongodb.com/manual/meta/aggregation-quick-reference/#aggregation-expressions>`_
                defining the field or expression to aggregate. This can also
                be a list or tuple of such arguments, in which case a tuple of
                corresponding aggregation results (each receiving the same
                additional keyword arguments, if any) will be returned
            expr (None): a :class:`fiftyone.core.expressions.ViewExpression` or
                `MongoDB expression <https://docs.mongodb.com/manual/meta/aggregation-quick-reference/#aggregation-expressions>`_
                to apply to ``field_or_expr`` (which must be a field) before
                aggregating
            sample (False): whether to compute the sample standard deviation rather
                than the population standard deviation

        Returns:
            the standard deviation
        """
        make = lambda field_or_expr: foa.Std(
            field_or_expr, expr=expr, sample=sample
        )
        return self._make_and_aggregate(make, field_or_expr)

    @aggregation
    def sum(self, field_or_expr, expr=None):
        """Computes the sum of the field values of the collection.

        ``None``-valued fields are ignored.

        This aggregation is typically applied to *numeric* field types (or
        lists of such types):

        -   :class:`fiftyone.core.fields.IntField`
        -   :class:`fiftyone.core.fields.FloatField`

        Examples::

            import fiftyone as fo
            from fiftyone import ViewField as F

            dataset = fo.Dataset()
            dataset.add_samples(
                [
                    fo.Sample(
                        filepath="/path/to/image1.png",
                        numeric_field=1.0,
                        numeric_list_field=[1, 2, 3],
                    ),
                    fo.Sample(
                        filepath="/path/to/image2.png",
                        numeric_field=4.0,
                        numeric_list_field=[1, 2],
                    ),
                    fo.Sample(
                        filepath="/path/to/image3.png",
                        numeric_field=None,
                        numeric_list_field=None,
                    ),
                ]
            )

            #
            # Compute the sum of a numeric field
            #

            total = dataset.sum("numeric_field")
            print(total)  # the sum

            #
            # Compute the sum of a numeric list field
            #

            total = dataset.sum("numeric_list_field")
            print(total)  # the sum

            #
            # Compute the sum of a transformation of a numeric field
            #

            total = dataset.sum(2 * (F("numeric_field") + 1))
            print(total)  # the sum

        Args:
            field_or_expr: a field name, ``embedded.field.name``,
                :class:`fiftyone.core.expressions.ViewExpression`, or
                `MongoDB expression <https://docs.mongodb.com/manual/meta/aggregation-quick-reference/#aggregation-expressions>`_
                defining the field or expression to aggregate. This can also
                be a list or tuple of such arguments, in which case a tuple of
                corresponding aggregation results (each receiving the same
                additional keyword arguments, if any) will be returned
            expr (None): a :class:`fiftyone.core.expressions.ViewExpression` or
                `MongoDB expression <https://docs.mongodb.com/manual/meta/aggregation-quick-reference/#aggregation-expressions>`_
                to apply to ``field_or_expr`` (which must be a field) before
                aggregating

        Returns:
            the sum
        """
        make = lambda field_or_expr: foa.Sum(field_or_expr, expr=expr)
        return self._make_and_aggregate(make, field_or_expr)

    @aggregation
    def values(
        self,
        field_or_expr,
        expr=None,
        missing_value=None,
        unwind=False,
        _allow_missing=False,
        _big_result=True,
        _raw=False,
    ):
        """Extracts the values of a field from all samples in the collection.

        Values aggregations are useful for efficiently extracting a slice of
        field or embedded field values across all samples in a collection. See
        the examples below for more details.

        The dual function of :meth:`values` is :meth:`set_values`, which can be
        used to efficiently set a field or embedded field of all samples in a
        collection by providing lists of values of same structure returned by
        this aggregation.

        .. note::

            Unlike other aggregations, :meth:`values` does not automatically
            unwind list fields, which ensures that the returned values match
            the potentially-nested structure of the documents.

            You can opt-in to unwinding specific list fields using the ``[]``
            syntax, or you can pass the optional ``unwind=True`` parameter to
            unwind all supported list fields. See
            :ref:`aggregations-list-fields` for more information.

        Examples::

            import fiftyone as fo
            import fiftyone.zoo as foz
            from fiftyone import ViewField as F

            dataset = fo.Dataset()
            dataset.add_samples(
                [
                    fo.Sample(
                        filepath="/path/to/image1.png",
                        numeric_field=1.0,
                        numeric_list_field=[1, 2, 3],
                    ),
                    fo.Sample(
                        filepath="/path/to/image2.png",
                        numeric_field=4.0,
                        numeric_list_field=[1, 2],
                    ),
                    fo.Sample(
                        filepath="/path/to/image3.png",
                        numeric_field=None,
                        numeric_list_field=None,
                    ),
                ]
            )

            #
            # Get all values of a field
            #

            values = dataset.values("numeric_field")
            print(values)  # [1.0, 4.0, None]

            #
            # Get all values of a list field
            #

            values = dataset.values("numeric_list_field")
            print(values)  # [[1, 2, 3], [1, 2], None]

            #
            # Get all values of transformed field
            #

            values = dataset.values(2 * (F("numeric_field") + 1))
            print(values)  # [4.0, 10.0, None]

            #
            # Get values from a label list field
            #

            dataset = foz.load_zoo_dataset("quickstart")

            # list of `Detections`
            detections = dataset.values("ground_truth")

            # list of lists of `Detection` instances
            detections = dataset.values("ground_truth.detections")

            # list of lists of detection labels
            labels = dataset.values("ground_truth.detections.label")

        Args:
            field_or_expr: a field name, ``embedded.field.name``,
                :class:`fiftyone.core.expressions.ViewExpression`, or
                `MongoDB expression <https://docs.mongodb.com/manual/meta/aggregation-quick-reference/#aggregation-expressions>`_
                defining the field or expression to aggregate. This can also
                be a list or tuple of such arguments, in which case a tuple of
                corresponding aggregation results (each receiving the same
                additional keyword arguments, if any) will be returned
            expr (None): a :class:`fiftyone.core.expressions.ViewExpression` or
                `MongoDB expression <https://docs.mongodb.com/manual/meta/aggregation-quick-reference/#aggregation-expressions>`_
                to apply to ``field_or_expr`` (which must be a field) before
                aggregating
            missing_value (None): a value to insert for missing or
                ``None``-valued fields
            unwind (False): whether to automatically unwind all recognized list
                fields

        Returns:
            the list of values
        """
        make = lambda field_or_expr: foa.Values(
            field_or_expr,
            expr=expr,
            missing_value=missing_value,
            unwind=unwind,
            _allow_missing=_allow_missing,
            _big_result=_big_result,
            _raw=_raw,
        )
        return self._make_and_aggregate(make, field_or_expr)

    def draw_labels(
        self, output_dir, label_fields=None, overwrite=False, config=None,
    ):
        """Renders annotated versions of the media in the collection with the
        specified label data overlaid to the given directory.

        The filenames of the sample media are maintained, unless a name
        conflict would occur in ``output_dir``, in which case an index of the
        form ``"-%d" % count`` is appended to the base filename.

        Images are written in format ``fo.config.default_image_ext``, and
        videos are written in format ``fo.config.default_video_ext``.

        Args:
            output_dir: the directory to write the annotated media
            label_fields (None): a list of label fields to render. By default,
                all :class:`fiftyone.core.labels.Label` fields are drawn
            overwrite (False): whether to delete ``output_dir`` if it exists
                before rendering
            config (None): an optional
                :class:`fiftyone.utils.annotations.DrawConfig` configuring how
                to draw the labels

        Returns:
            the list of paths to the rendered media
        """
        if os.path.isdir(output_dir):
            if overwrite:
                etau.delete_dir(output_dir)
            else:
                logger.warning(
                    "Directory '%s' already exists; outputs will be merged "
                    "with existing files",
                    output_dir,
                )

        if label_fields is None:
            label_fields = self._get_label_fields()

        if self.media_type == fom.VIDEO:
            return foua.draw_labeled_videos(
                self, output_dir, label_fields=label_fields, config=config
            )

        return foua.draw_labeled_images(
            self, output_dir, label_fields=label_fields, config=config
        )

    def export(
        self,
        export_dir=None,
        dataset_type=None,
        data_path=None,
        labels_path=None,
        export_media=None,
        dataset_exporter=None,
        label_field=None,
        frame_labels_field=None,
        overwrite=False,
        **kwargs,
    ):
        """Exports the samples in the collection to disk.

        You can perform exports with this method via the following basic
        patterns:

        (a) Provide ``export_dir`` and ``dataset_type`` to export the content
            to a directory in the default layout for the specified format, as
            documented in :ref:`this page <exporting-datasets>`

        (b) Provide ``dataset_type`` along with ``data_path``, ``labels_path``,
            and/or ``export_media`` to directly specify where to export the
            source media and/or labels (if applicable) in your desired format.
            This syntax provides the flexibility to, for example, perform
            workflows like labels-only exports

        (c) Provide a ``dataset_exporter`` to which to feed samples to perform
            a fully-customized export

        In all workflows, the remaining parameters of this method can be
        provided to further configure the export.

        See :ref:`this page <exporting-datasets>` for more information about
        the available export formats and examples of using this method.

        See :ref:`this guide <custom-dataset-exporter>` for more details about
        exporting datasets in custom formats by defining your own
        :class:`fiftyone.utils.data.exporters.DatasetExporter`.

        This method will automatically coerce the data to match the requested
        export in the following cases:

        -   When exporting in either an unlabeled image or image classification
            format, if a spatial label field is provided
            (:class:`fiftyone.core.labels.Detection`,
            :class:`fiftyone.core.labels.Detections`,
            :class:`fiftyone.core.labels.Polyline`, or
            :class:`fiftyone.core.labels.Polylines`), then the
            **image patches** of the provided samples will be exported

        -   When exporting in labeled image dataset formats that expect
            list-type labels (:class:`fiftyone.core.labels.Classifications`,
            :class:`fiftyone.core.labels.Detections`,
            :class:`fiftyone.core.labels.Keypoints`, or
            :class:`fiftyone.core.labels.Polylines`), if a label field contains
            labels in non-list format
            (e.g., :class:`fiftyone.core.labels.Classification`), the labels
            will be automatically upgraded to single-label lists

        -   When exporting in labeled image dataset formats that expect
            :class:`fiftyone.core.labels.Detections` labels, if a
            :class:`fiftyone.core.labels.Classification` field is provided, the
            labels will be automatically upgraded to detections that span the
            entire images

        Args:
            export_dir (None): the directory to which to export the samples in
                format ``dataset_type``. This parameter may be omitted if you
                have provided appropriate values for the ``data_path`` and/or
                ``labels_path`` parameters. Alternatively, this can also be an
                archive path with one of the following extensions::

                    .zip, .tar, .tar.gz, .tgz, .tar.bz, .tbz

                If an archive path is specified, the export is performed in a
                directory of same name (minus extension) and then automatically
                archived and the directory then deleted
            dataset_type (None): the
                :class:`fiftyone.types.dataset_types.Dataset` type to write. If
                not specified, the default type for ``label_field`` is used
            data_path (None): an optional parameter that enables explicit
                control over the location of the exported media for certain
                export formats. Can be any of the following:

                -   a folder name like ``"data"`` or ``"data/"`` specifying a
                    subfolder of ``export_dir`` in which to export the media
                -   an absolute directory path in which to export the media. In
                    this case, the ``export_dir`` has no effect on the location
                    of the data
                -   a filename like ``"data.json"`` specifying the filename of
                    a JSON manifest file in ``export_dir`` generated when
                    ``export_media`` is ``"manifest"``
                -   an absolute filepath specifying the location to write the
                    JSON manifest file when ``export_media`` is ``"manifest"``.
                    In this case, ``export_dir`` has no effect on the location
                    of the data

                If None, a default value of this parameter will be chosen based
                on the value of the ``export_media`` parameter. Note that this
                parameter is not applicable to certain export formats such as
                binary types like TF records
            labels_path (None): an optional parameter that enables explicit
                control over the location of the exported labels. Only
                applicable when exporting in certain labeled dataset formats.
                Can be any of the following:

                -   a type-specific folder name like ``"labels"`` or
                    ``"labels/"`` or a filename like ``"labels.json"`` or
                    ``"labels.xml"`` specifying the location in ``export_dir``
                    in which to export the labels
                -   an absolute directory or filepath in which to export the
                    labels. In this case, the ``export_dir`` has no effect on
                    the location of the labels

                For labeled datasets, the default value of this parameter will
                be chosen based on the export format so that the labels will be
                exported into ``export_dir``
            export_media (None): controls how to export the raw media. The
                supported values are:

                -   ``True``: copy all media files into the output directory
                -   ``False``: don't export media. This option is only useful
                    when exporting labeled datasets whose label format stores
                    sufficient information to locate the associated media
                -   ``"move"``: move all media files into the output directory
                -   ``"symlink"``: create symlinks to the media files in the
                    output directory
                -   ``"manifest"``: create a ``data.json`` in the output
                    directory that maps UUIDs used in the labels files to the
                    filepaths of the source media, rather than exporting the
                    actual media

                If None, an appropriate default value of this parameter will be
                chosen based on the value of the ``data_path`` parameter. Note
                that some dataset formats may not support certain values for
                this parameter (e.g., when exporting in binary formats such as
                TF records, "symlink" is not an option)
            dataset_exporter (None): a
                :class:`fiftyone.utils.data.exporters.DatasetExporter` to use
                to export the samples. When provided, parameters such as
                ``export_dir``, ``dataset_type``, ``data_path``, and
                ``labels_path`` have no effect
            label_field (None): controls the label field(s) to export. Only
                applicable to labeled image datasets or labeled video datasets
                with sample-level labels. Can be any of the following:

                -   the name of a label field to export
                -   a glob pattern of label field(s) to export
                -   a list or tuple of label field(s) to export
                -   a dictionary mapping label field names to keys to use when
                    constructing the label dictionaries to pass to the exporter

                Note that multiple fields can only be specified when the
                exporter used can handle dictionaries of labels. By default,
                the first field of compatible type for the exporter is used
            frame_labels_field (None): controls the frame label field(s) to
                export. Only applicable to labeled video datasets. Can be any
                of the following:

                -   the name of a frame label field to export
                -   a glob pattern of frame label field(s) to export
                -   a list or tuple of frame label field(s) to export
                -   a dictionary mapping frame label field names to keys to use
                    when constructing the frame label dictionaries to pass to
                    the exporter

                Note that multiple fields can only be specified when the
                exporter used can handle dictionaries of frame labels. By
                default, the first field of compatible type for the exporter is
                used
            overwrite (False): whether to delete existing directories before
                performing the export (True) or to merge the export with
                existing files and directories (False). Not applicable when a
                ``dataset_exporter`` was provided
            **kwargs: optional keyword arguments to pass to the dataset
                exporter's constructor. If you are exporting image patches,
                this can also contain keyword arguments for
                :class:`fiftyone.utils.patches.ImagePatchesExtractor`
        """
        if export_dir is not None and etau.is_archive(export_dir):
            archive_path = export_dir
            export_dir = etau.split_archive(archive_path)[0]
        else:
            archive_path = None

        if dataset_type is None and dataset_exporter is None:
            raise ValueError(
                "Either `dataset_type` or `dataset_exporter` must be provided"
            )

        # If no dataset exporter was provided, construct one
        if dataset_exporter is None:
            _handle_existing_dirs(
                export_dir, data_path, labels_path, export_media, overwrite
            )

            dataset_exporter, kwargs = foud.build_dataset_exporter(
                dataset_type,
                warn_unused=False,  # don't warn yet, might be patches kwargs
                export_dir=export_dir,
                data_path=data_path,
                labels_path=labels_path,
                export_media=export_media,
                **kwargs,
            )

        # Get label field(s) to export
        if isinstance(dataset_exporter, foud.LabeledImageDatasetExporter):
            # Labeled images
            label_field = self._parse_label_field(
                label_field,
                dataset_exporter=dataset_exporter,
                allow_coercion=True,
                required=True,
            )
            frame_labels_field = None
        elif isinstance(dataset_exporter, foud.LabeledVideoDatasetExporter):
            # Labeled videos
            label_field = self._parse_label_field(
                label_field,
                dataset_exporter=dataset_exporter,
                allow_coercion=True,
                required=False,
            )
            frame_labels_field = self._parse_frame_labels_field(
                frame_labels_field,
                dataset_exporter=dataset_exporter,
                allow_coercion=True,
                required=False,
            )

            if label_field is None and frame_labels_field is None:
                raise ValueError(
                    "Unable to locate compatible sample or frame-level "
                    "field(s) to export"
                )

        # Perform the export
        foud.export_samples(
            self,
            dataset_exporter=dataset_exporter,
            label_field=label_field,
            frame_labels_field=frame_labels_field,
            **kwargs,
        )

        # Archive, if requested
        if archive_path is not None:
            etau.make_archive(export_dir, archive_path, cleanup=True)

    def annotate(
        self,
        anno_key,
        label_schema=None,
        label_field=None,
        label_type=None,
        classes=None,
        attributes=True,
        mask_targets=None,
        allow_additions=True,
        allow_deletions=True,
        allow_label_edits=True,
        allow_spatial_edits=True,
        media_field="filepath",
        backend=None,
        launch_editor=False,
        **kwargs,
    ):
        """Exports the samples and optional label field(s) in this collection
        to the given annotation backend.

        The ``backend`` parameter controls which annotation backend to use.
        Depending on the backend you use, you may want/need to provide extra
        keyword arguments to this function for the constructor of the backend's
        :class:`fiftyone.utils.annotations.AnnotationBackendConfig` class.

        The natively provided backends and their associated config classes are:

        -   ``"cvat"``: :class:`fiftyone.utils.cvat.CVATBackendConfig`

        See :ref:`this page <requesting-annotations>` for more information
        about using this method, including how to define label schemas and how
        to configure login credentials for your annotation provider.

        Args:
            anno_key: a string key to use to refer to this annotation run
            label_schema (None): a dictionary defining the label schema to use.
                If this argument is provided, it takes precedence over the
                other schema-related arguments
            label_field (None): a string indicating a new or existing label
                field to annotate
            label_type (None): a string indicating the type of labels to
                annotate. The possible values are:

                -   ``"classification"``: a single classification stored in
                    :class:`fiftyone.core.labels.Classification` fields
                -   ``"classifications"``: multilabel classifications stored in
                    :class:`fiftyone.core.labels.Classifications` fields
                -   ``"detections"``: object detections stored in
                    :class:`fiftyone.core.labels.Detections` fields
                -   ``"instances"``: instance segmentations stored in
                    :class:`fiftyone.core.labels.Detections` fields with their
                    :attr:`mask <fiftyone.core.labels.Detection.mask>`
                    attributes populated
                -   ``"polylines"``: polylines stored in
                    :class:`fiftyone.core.labels.Polylines` fields with their
                    :attr:`filled <fiftyone.core.labels.Polyline.filled>`
                    attributes set to ``False``
                -   ``"polygons"``: polygons stored in
                    :class:`fiftyone.core.labels.Polylines` fields with their
                    :attr:`filled <fiftyone.core.labels.Polyline.filled>`
                    attributes set to ``True``
                -   ``"keypoints"``: keypoints stored in
                    :class:`fiftyone.core.labels.Keypoints` fields
                -   ``"segmentation"``: semantic segmentations stored in
                    :class:`fiftyone.core.labels.Segmentation` fields
                -   ``"scalar"``: scalar labels stored in
                    :class:`fiftyone.core.fields.IntField`,
                    :class:`fiftyone.core.fields.FloatField`,
                    :class:`fiftyone.core.fields.StringField`, or
                    :class:`fiftyone.core.fields.BooleanField` fields

                All new label fields must have their type specified via this
                argument or in ``label_schema``. Note that annotation backends
                may not support all label types
            classes (None): a list of strings indicating the class options for
                ``label_field`` or all fields in ``label_schema`` without
                classes specified. All new label fields must have a class list
                provided via one of the supported methods. For existing label
                fields, if classes are not provided by this argument nor
                ``label_schema``, they are parsed from :meth:`classes` or
                :meth:`default_classes`
            attributes (True): specifies the label attributes of each label
                field to include (other than their ``label``, which is always
                included) in the annotation export. Can be any of the
                following:

                -   ``True``: export all label attributes
                -   ``False``: don't export any custom label attributes
                -   a list of label attributes to export
                -   a dict mapping attribute names to dicts specifying the
                    ``type``, ``values``, and ``default`` for each attribute

                If provided, this parameter will apply to all label fields in
                ``label_schema`` that do not define their attributes
            mask_targets (None): a dict mapping pixel values to semantic label
                strings. Only applicable when annotating semantic segmentations
            allow_additions (True): whether to allow new labels to be added.
                Only applicable when editing existing label fields
            allow_deletions (True): whether to allow labels to be deleted. Only
                applicable when editing existing label fields
            allow_label_edits (True): whether to allow the ``label`` attribute
                of existing labels to be modified. Only applicable when editing
                existing label fields
            allow_spatial_edits (True): whether to allow edits to the spatial
                properties (bounding boxes, vertices, keypoints, etc) of
                labels. Only applicable when editing existing label fields
            media_field ("filepath"): the field containing the paths to the
                media files to upload
            backend (None): the annotation backend to use. The supported values
                are ``fiftyone.annotation_config.backends.keys()`` and the
                default is ``fiftyone.annotation_config.default_backend``
            launch_editor (False): whether to launch the annotation backend's
                editor after uploading the samples
            **kwargs: keyword arguments for the
                :class:`fiftyone.utils.annotations.AnnotationBackendConfig`

        Returns:
            an :class:`fiftyone.utils.annotations.AnnnotationResults`
        """
        return foua.annotate(
            self,
            anno_key,
            label_schema=label_schema,
            label_field=label_field,
            label_type=label_type,
            classes=classes,
            attributes=attributes,
            mask_targets=mask_targets,
            allow_additions=allow_additions,
            allow_deletions=allow_deletions,
            allow_label_edits=allow_label_edits,
            allow_spatial_edits=allow_spatial_edits,
            media_field=media_field,
            backend=backend,
            launch_editor=launch_editor,
            **kwargs,
        )

    @property
    def has_annotation_runs(self):
        """Whether this colection has any annotation runs."""
        return bool(self.list_annotation_runs())

    def has_annotation_run(self, anno_key):
        """Whether this collection has an annotation run with the given key.

        Args:
            anno_key: an annotation key

        Returns:
            True/False
        """
        return anno_key in self.list_annotation_runs()

    def list_annotation_runs(self):
        """Returns a list of all annotation keys on this collection.

        Returns:
            a list of annotation keys
        """
        return foan.AnnotationMethod.list_runs(self)

    def get_annotation_info(self, anno_key):
        """Returns information about the annotation run with the given key on
        this collection.

        Args:
            anno_key: an annotation key

        Returns:
            a :class:`fiftyone.core.annotation.AnnotationInfo`
        """
        return foan.AnnotationMethod.get_run_info(self, anno_key)

    def load_annotation_results(self, anno_key, **kwargs):
        """Loads the results for the annotation run with the given key on this
        collection.

        The :class:`fiftyone.utils.annotations.AnnotationResults` object
        returned by this method will provide a variety of backend-specific
        methods allowing you to perform actions such as checking the status and
        deleting this run from the annotation backend.

        Use :meth:`load_annotations` to load the labels from an annotation
        run onto your FiftyOne dataset.

        Args:
            anno_key: an annotation key
            **kwargs: optional keyword arguments for
                :meth:`fiftyone.utils.annotations.AnnotationResults.load_credentials`

        Returns:
            a :class:`fiftyone.utils.annotations.AnnotationResults`
        """
        results = foan.AnnotationMethod.load_run_results(self, anno_key)
        results.load_credentials(**kwargs)
        return results

    def load_annotation_view(self, anno_key, select_fields=False):
        """Loads the :class:`fiftyone.core.view.DatasetView` on which the
        specified annotation run was performed on this collection.

        Args:
            anno_key: an annotation key
            select_fields (False): whether to select only the fields involved
                in the annotation run

        Returns:
            a :class:`fiftyone.core.view.DatasetView`
        """
        return foan.AnnotationMethod.load_run_view(
            self, anno_key, select_fields=select_fields
        )

    def load_annotations(
        self, anno_key, skip_unexpected=False, cleanup=False, **kwargs
    ):
        """Downloads the labels from the given annotation run from the
        annotation backend and merges them into this collection.

        See :ref:`this page <loading-annotations>` for more information
        about using this method to import annotations that you have scheduled
        by calling :meth:`annotate`.

        Args:
            anno_key: an annotation key
            skip_unexpected (False): whether to skip any unexpected labels that
                don't match the run's label schema when merging. If False and
                unexpected labels are encountered, you will be presented an
                interactive prompt to deal with them
            cleanup (False): whether to delete any informtation regarding this
                run from the annotation backend after loading the annotations
            **kwargs: optional keyword arguments for
                :meth:`fiftyone.utils.annotations.AnnotationResults.load_credentials`
        """
        foua.load_annotations(
            self,
            anno_key,
            skip_unexpected=skip_unexpected,
            cleanup=cleanup,
            **kwargs,
        )

    def delete_annotation_run(self, anno_key):
        """Deletes the annotation run with the given key from this collection.

        Calling this method only deletes the **record** of the annotation run
        from the collection; it will not delete any annotations loaded onto
        your dataset via :meth:`load_annotations`, nor will it delete any
        associated information from the annotation backend.

        Use :meth:`load_annotation_results` to programmatically manage/delete
        a run from the annotation backend.

        Args:
            anno_key: an annotation key
        """
        foan.AnnotationMethod.delete_run(self, anno_key)

    def delete_annotation_runs(self):
        """Deletes all annotation runs from this collection.

        Calling this method only deletes the **records** of the annotation runs
        from this collection; it will not delete any annotations loaded onto
        your dataset via :meth:`load_annotations`, nor will it delete any
        associated information from the annotation backend.

        Use :meth:`load_annotation_results` to programmatically manage/delete
        runs in the annotation backend.
        """
        foan.AnnotationMethod.delete_runs(self)

    def list_indexes(self):
        """Returns the list of index names on this collection.

        Single-field indexes are referenced by their field name, while compound
        indexes are referenced by more complicated strings. See
        :meth:`pymongo:pymongo.collection.Collection.index_information` for
        details on the compound format.

        Returns:
            the list of index names
        """
        return list(self.get_index_information().keys())

    def get_index_information(self):
        """Returns a dictionary of information about the indexes on this
        collection.

        See :meth:`pymongo:pymongo.collection.Collection.index_information` for
        details on the structure of this dictionary.

        Returns:
            a dict mapping index names to info dicts
        """
        index_info = {}

        # Sample-level indexes
        fields_map = self._get_db_fields_map(reverse=True)
        sample_info = self._dataset._sample_collection.index_information()
        for key, info in sample_info.items():
            if len(info["key"]) == 1:
                field = info["key"][0][0]
                key = fields_map.get(field, field)

            index_info[key] = info

        if self.media_type == fom.VIDEO:
            # Frame-level indexes
            fields_map = self._get_db_fields_map(frames=True, reverse=True)
            frame_info = self._dataset._frame_collection.index_information()
            for key, info in frame_info.items():
                if len(info["key"]) == 1:
                    field = info["key"][0][0]
                    key = fields_map.get(field, field)

                index_info[self._FRAMES_PREFIX + key] = info

        return index_info

    def create_index(self, field_or_spec, unique=False, **kwargs):
        """Creates an index on the given field or with the given specification,
        if necessary.

        Indexes enable efficient sorting, merging, and other such operations.

        Frame-level fields can be indexed by prepending ``"frames."`` to the
        field name.

        If you are indexing a single field and it already has a unique
        constraint, it will be retained regardless of the ``unique`` value you
        specify. Conversely, if the given field already has a non-unique index
        but you requested a unique index, the existing index will be replaced
        with a unique index. Use :meth:`drop_index` to drop an existing index
        first if you wish to modify an existing index in other ways.

        Args:
            field_or_spec: the field name, ``embedded.field.name``, or index
                specification list. See
                :meth:`pymongo:pymongo.collection.Collection.create_index` for
                supported values
            unique (False): whether to add a uniqueness constraint to the index
            **kwargs: optional keyword arguments for
                :meth:`pymongo:pymongo.collection.Collection.create_index`

        Returns:
            the name of the index
        """
        if etau.is_str(field_or_spec):
            input_spec = [(field_or_spec, 1)]
        else:
            input_spec = list(field_or_spec)

        single_field_index = len(input_spec) == 1

        # For single field indexes, provide special handling based on `unique`
        # constraint
        if single_field_index:
            field = input_spec[0][0]

            index_info = self.get_index_information()
            if field in index_info:
                _unique = index_info[field].get("unique", False)
                if _unique or (unique == _unique):
                    # Satisfactory index already exists
                    return field

                _field, is_frame_field = self._handle_frame_field(field)

                if _field == "id":
                    # For some reason ID indexes are not reported by
                    # `get_index_information()` as being unique like other
                    # manually created indexes, but they are, so nothing needs
                    # to be done here
                    return field

                if _field in self._get_default_indexes(frames=is_frame_field):
                    raise ValueError(
                        "Cannot modify default index '%s'" % field
                    )

                # We need to drop existing index and replace with a unique one
                self.drop_index(field)

        is_frame_fields = []
        index_spec = []
        for field, option in input_spec:
            self._validate_root_field(field, include_private=True)
            _field, is_frame_field = self._get_db_field(field)
            is_frame_fields.append(is_frame_field)
            index_spec.append((_field, option))

        if len(set(is_frame_fields)) > 1:
            raise ValueError(
                "Fields in a compound index must be either all sample-level "
                "or all frame-level fields"
            )

        is_frame_index = all(is_frame_fields)

        if is_frame_index:
            coll = self._dataset._frame_collection
        else:
            coll = self._dataset._sample_collection

        name = coll.create_index(index_spec, unique=unique, **kwargs)

        if single_field_index:
            name = input_spec[0][0]
        elif is_frame_index:
            name = self._FRAMES_PREFIX + name

        return name

    def drop_index(self, field_or_name):
        """Drops the index for the given field or name.

        Args:
            field_or_name: a field name, ``embedded.field.name``, or compound
                index name. Use :meth:`list_indexes` to see the available
                indexes
        """
        name, is_frame_index = self._handle_frame_field(field_or_name)

        if is_frame_index:
            if name in self._get_default_indexes(frames=True):
                raise ValueError("Cannot drop default frame index '%s'" % name)

            coll = self._dataset._frame_collection
        else:
            if name in self._get_default_indexes():
                raise ValueError("Cannot drop default index '%s'" % name)

            coll = self._dataset._sample_collection

        index_map = {}
        fields_map = self._get_db_fields_map(
            frames=is_frame_index, reverse=True
        )
        for key, info in coll.index_information().items():
            if len(info["key"]) == 1:
                # We use field name, not pymongo name, for single field indexes
                field = info["key"][0][0]
                index_map[fields_map.get(field, field)] = key
            else:
                index_map[key] = key

        if name not in index_map:
            itype = "frame index" if is_frame_index else "index"
            raise ValueError(
                "%s has no %s '%s'" % (self.__class__.__name__, itype, name)
            )

        coll.drop_index(index_map[name])

    def _get_default_indexes(self, frames=False):
        if frames:
            if self.media_type == fom.VIDEO:
                return ["id", "_sample_id_1_frame_number_1"]

            return []

        return ["id", "filepath"]

    def reload(self):
        """Reloads the collection from the database."""
        raise NotImplementedError("Subclass must implement reload()")

    def to_dict(self, rel_dir=None, frame_labels_dir=None, pretty_print=False):
        """Returns a JSON dictionary representation of the collection.

        Args:
            rel_dir (None): a relative directory to remove from the
                ``filepath`` of each sample, if possible. The path is converted
                to an absolute path (if necessary) via
                ``os.path.abspath(os.path.expanduser(rel_dir))``. The typical
                use case for this argument is that your source data lives in
                a single directory and you wish to serialize relative, rather
                than absolute, paths to the data within that directory
            frame_labels_dir (None): a directory in which to write per-sample
                JSON files containing the frame labels for video samples. If
                omitted, frame labels will be included directly in the returned
                JSON dict (which can be quite quite large for video datasets
                containing many frames). Only applicable to video datasets
            pretty_print (False): whether to render frame labels JSON in human
                readable format with newlines and indentations. Only applicable
                to video datasets when a ``frame_labels_dir`` is provided

        Returns:
            a JSON dict
        """
        if rel_dir is not None:
            rel_dir = (
                os.path.abspath(os.path.expanduser(rel_dir)) + os.path.sep
            )
            len_rel_dir = len(rel_dir)

        is_video = self.media_type == fom.VIDEO
        write_frame_labels = is_video and frame_labels_dir is not None

        d = {
            "name": self.name,
            "media_type": self.media_type,
            "num_samples": len(self),
            "sample_fields": self._serialize_field_schema(),
        }

        if is_video:
            d["frame_fields"] = self._serialize_frame_field_schema()

        d["info"] = self.info

        if self.classes:
            d["classes"] = self.classes

        if self.default_classes:
            d["default_classes"] = self.default_classes

        if self.mask_targets:
            d["mask_targets"] = self._serialize_mask_targets()

        if self.default_mask_targets:
            d["default_mask_targets"] = self._serialize_default_mask_targets()

        # Serialize samples
        samples = []
        for sample in self.iter_samples(progress=True):
            sd = sample.to_dict(include_frames=True)

            if write_frame_labels:
                frames = {"frames": sd.pop("frames", {})}
                filename = sample.id + ".json"
                sd["frames"] = filename
                frames_path = os.path.join(frame_labels_dir, filename)
                etas.write_json(frames, frames_path, pretty_print=pretty_print)

            if rel_dir and sd["filepath"].startswith(rel_dir):
                sd["filepath"] = sd["filepath"][len_rel_dir:]

            samples.append(sd)

        d["samples"] = samples

        return d

    def to_json(self, rel_dir=None, frame_labels_dir=None, pretty_print=False):
        """Returns a JSON string representation of the collection.

        The samples will be written as a list in a top-level ``samples`` field
        of the returned dictionary.

        Args:
            rel_dir (None): a relative directory to remove from the
                ``filepath`` of each sample, if possible. The path is converted
                to an absolute path (if necessary) via
                ``os.path.abspath(os.path.expanduser(rel_dir))``. The typical
                use case for this argument is that your source data lives in
                a single directory and you wish to serialize relative, rather
                than absolute, paths to the data within that directory
            frame_labels_dir (None): a directory in which to write per-sample
                JSON files containing the frame labels for video samples. If
                omitted, frame labels will be included directly in the returned
                JSON dict (which can be quite quite large for video datasets
                containing many frames). Only applicable to video datasets
            pretty_print (False): whether to render the JSON in human readable
                format with newlines and indentations

        Returns:
            a JSON string
        """
        d = self.to_dict(
            rel_dir=rel_dir,
            frame_labels_dir=frame_labels_dir,
            pretty_print=pretty_print,
        )
        return etas.json_to_str(d, pretty_print=pretty_print)

    def write_json(
        self,
        json_path,
        rel_dir=None,
        frame_labels_dir=None,
        pretty_print=False,
    ):
        """Writes the colllection to disk in JSON format.

        Args:
            json_path: the path to write the JSON
            rel_dir (None): a relative directory to remove from the
                ``filepath`` of each sample, if possible. The path is converted
                to an absolute path (if necessary) via
                ``os.path.abspath(os.path.expanduser(rel_dir))``. The typical
                use case for this argument is that your source data lives in
                a single directory and you wish to serialize relative, rather
                than absolute, paths to the data within that directory
            frame_labels_dir (None): a directory in which to write per-sample
                JSON files containing the frame labels for video samples. If
                omitted, frame labels will be included directly in the returned
                JSON dict (which can be quite quite large for video datasets
                containing many frames). Only applicable to video datasets
            pretty_print (False): whether to render the JSON in human readable
                format with newlines and indentations
        """
        d = self.to_dict(
            rel_dir=rel_dir,
            frame_labels_dir=frame_labels_dir,
            pretty_print=pretty_print,
        )
        etas.write_json(d, json_path, pretty_print=pretty_print)

    def _add_view_stage(self, stage):
        """Returns a :class:`fiftyone.core.view.DatasetView` containing the
        contents of the collection with the given
        :class:fiftyone.core.stages.ViewStage` appended to its aggregation
        pipeline.

        Subclasses are responsible for performing any validation on the view
        stage to ensure that it is a valid stage to add to this collection.

        Args:
            stage: a :class:fiftyone.core.stages.ViewStage`

        Returns:
            a :class:`fiftyone.core.view.DatasetView`
        """
        raise NotImplementedError("Subclass must implement _add_view_stage()")

    def aggregate(self, aggregations):
        """Aggregates one or more
        :class:`fiftyone.core.aggregations.Aggregation` instances.

        Note that it is best practice to group aggregations into a single call
        to :meth:`aggregate`, as this will be more efficient than performing
        multiple aggregations in series.

        Args:
            aggregations: an :class:`fiftyone.core.aggregations.Aggregation` or
                iterable of :class:`fiftyone.core.aggregations.Aggregation`
                instances

        Returns:
            an aggregation result or list of aggregation results corresponding
            to the input aggregation(s)
        """
        if not aggregations:
            return []

        scalar_result = isinstance(aggregations, foa.Aggregation)

        if scalar_result:
            aggregations = [aggregations]

        # Partition aggregations by type
        big_aggs, batch_aggs, facet_aggs = self._parse_aggregations(
            aggregations, allow_big=True
        )

        # Placeholder to store results
        results = [None] * len(aggregations)

        idx_map = {}
        pipelines = []

        # Build batch pipeline
        if batch_aggs:
            pipeline = self._build_batch_pipeline(batch_aggs)
            pipelines.append(pipeline)

        # Build big pipelines
        for idx, aggregation in big_aggs.items():
            pipeline = self._build_big_pipeline(aggregation)
            idx_map[idx] = len(pipelines)
            pipelines.append(pipeline)

        # Build facet-able pipelines
        facet_pipelines = self._build_faceted_pipelines(facet_aggs)
        for idx, pipeline in facet_pipelines.items():
            idx_map[idx] = len(pipelines)
            pipelines.append(pipeline)

        # Run all aggregations
        _results = foo.aggregate(self._dataset._sample_collection, pipelines)

        # Parse batch results
        if batch_aggs:
            result = list(_results[0])

            for idx, aggregation in batch_aggs.items():
                results[idx] = self._parse_big_result(aggregation, result)

        # Parse big results
        for idx, aggregation in big_aggs.items():
            result = list(_results[idx_map[idx]])
            results[idx] = self._parse_big_result(aggregation, result)

        # Parse facet-able results
        for idx, aggregation in facet_aggs.items():
            result = list(_results[idx_map[idx]])
            results[idx] = self._parse_faceted_result(aggregation, result)

        return results[0] if scalar_result else results

    async def _async_aggregate(self, aggregations):
        if not aggregations:
            return []

        scalar_result = isinstance(aggregations, foa.Aggregation)

        if scalar_result:
            aggregations = [aggregations]

        _, _, facet_aggs = self._parse_aggregations(
            aggregations, allow_big=False
        )

        # Placeholder to store results
        results = [None] * len(aggregations)

        idx_map = {}
        pipelines = []

        if facet_aggs:
            # Build facet-able pipelines
            facet_pipelines = self._build_faceted_pipelines(facet_aggs)
            for idx, pipeline in facet_pipelines.items():
                idx_map[idx] = len(pipelines)
                pipelines.append(pipeline)

            # Run all aggregations
            coll_name = self._dataset._sample_collection_name
            collection = foo.get_async_db_conn()[coll_name]
            _results = await foo.aggregate(collection, pipelines)

            # Parse facet-able results
            for idx, aggregation in facet_aggs.items():
                result = list(_results[idx_map[idx]])
                results[idx] = self._parse_faceted_result(aggregation, result)

        return results[0] if scalar_result else results

    def _parse_aggregations(self, aggregations, allow_big=True):
        big_aggs = {}
        batch_aggs = {}
        facet_aggs = {}
        for idx, aggregation in enumerate(aggregations):
            if aggregation._is_big_batchable:
                batch_aggs[idx] = aggregation
            elif aggregation._has_big_result:
                big_aggs[idx] = aggregation
            else:
                facet_aggs[idx] = aggregation

        if not allow_big and (big_aggs or batch_aggs):
            raise ValueError(
                "This method does not support aggregations that return big "
                "results"
            )

        return big_aggs, batch_aggs, facet_aggs

    def _build_batch_pipeline(self, aggs_map):
        project = {}
        attach_frames = False
        for idx, aggregation in aggs_map.items():
            big_field = "value%d" % idx

            _pipeline = aggregation.to_mongo(self, big_field=big_field)
            attach_frames |= aggregation._needs_frames(self)

            try:
                assert len(_pipeline) == 1
                project[big_field] = _pipeline[0]["$project"][big_field]
            except:
                raise ValueError(
                    "Batchable aggregations must have pipelines with a single "
                    "$project stage; found %s" % _pipeline
                )

        return self._pipeline(
            pipeline=[{"$project": project}], attach_frames=attach_frames
        )

    def _build_big_pipeline(self, aggregation):
        return self._pipeline(
            pipeline=aggregation.to_mongo(self, big_field="values"),
            attach_frames=aggregation._needs_frames(self),
        )

    def _build_faceted_pipelines(self, aggs_map):
        pipelines = {}
        for idx, aggregation in aggs_map.items():
            pipelines[idx] = self._pipeline(
                pipeline=aggregation.to_mongo(self),
                attach_frames=aggregation._needs_frames(self),
            )

        return pipelines

    def _parse_big_result(self, aggregation, result):
        if result:
            return aggregation.parse_result(result)

        return aggregation.default_result()

    def _parse_faceted_result(self, aggregation, result):
        if result:
            return aggregation.parse_result(result[0])

        return aggregation.default_result()

    def _pipeline(
        self,
        pipeline=None,
        attach_frames=False,
        detach_frames=False,
        frames_only=False,
    ):
        """Returns the MongoDB aggregation pipeline for the collection.

        Args:
            pipeline (None): a MongoDB aggregation pipeline (list of dicts) to
                append to the current pipeline
            attach_frames (False): whether to attach the frame documents prior
                to executing the pipeline. Only applicable to video datasets
            detach_frames (False): whether to detach the frame documents at the
                end of the pipeline. Only applicable to video datasets
            frames_only (False): whether to generate a pipeline that contains
                *only* the frames in the collection

        Returns:
            the aggregation pipeline
        """
        raise NotImplementedError("Subclass must implement _pipeline()")

    def _aggregate(
        self,
        pipeline=None,
        attach_frames=False,
        detach_frames=False,
        frames_only=False,
    ):
        """Runs the MongoDB aggregation pipeline on the collection and returns
        the result.

        Args:
            pipeline (None): a MongoDB aggregation pipeline (list of dicts) to
                append to the current pipeline
            attach_frames (False): whether to attach the frame documents prior
                to executing the pipeline. Only applicable to video datasets
            detach_frames (False): whether to detach the frame documents at the
                end of the pipeline. Only applicable to video datasets
            frames_only (False): whether to generate a pipeline that contains
                *only* the frames in the collection

        Returns:
            the aggregation result dict
        """
        raise NotImplementedError("Subclass must implement _aggregate()")

    def _make_and_aggregate(self, make, args):
        if isinstance(args, (list, tuple)):
            return tuple(self.aggregate([make(arg) for arg in args]))

        return self.aggregate(make(args))

    def _build_aggregation(self, aggregations):
        scalar_result = isinstance(aggregations, foa.Aggregation)
        if scalar_result:
            aggregations = [aggregations]
        elif not aggregations:
            return False, [], None

        pipelines = {}
        for idx, agg in enumerate(aggregations):
            if not isinstance(agg, foa.Aggregation):
                raise TypeError(
                    "'%s' is not an %s" % (agg.__class__, foa.Aggregation)
                )

            pipelines[str(idx)] = agg.to_mongo(self)

        return scalar_result, aggregations, [{"$facet": pipelines}]

    def _process_aggregations(self, aggregations, result, scalar_result):
        results = []
        for idx, agg in enumerate(aggregations):
            _result = result[str(idx)]
            if _result:
                results.append(agg.parse_result(_result[0]))
            else:
                results.append(agg.default_result())

        return results[0] if scalar_result else results

    def _serialize(self):
        # pylint: disable=no-member
        return self._doc.to_dict(extended=True)

    def _serialize_field_schema(self):
        return self._serialize_schema(self.get_field_schema())

    def _serialize_frame_field_schema(self):
        return self._serialize_schema(self.get_frame_field_schema())

    def _serialize_schema(self, schema):
        return {field_name: str(field) for field_name, field in schema.items()}

    def _serialize_mask_targets(self):
        return self._root_dataset._doc.field_to_mongo("mask_targets")

    def _serialize_default_mask_targets(self):
        return self._root_dataset._doc.field_to_mongo("default_mask_targets")

    def _parse_mask_targets(self, mask_targets):
        if not mask_targets:
            return mask_targets

        return self._root_dataset._doc.field_to_python(
            "mask_targets", mask_targets
        )

    def _parse_default_mask_targets(self, default_mask_targets):
        if not default_mask_targets:
            return default_mask_targets

        return self._root_dataset._doc.field_to_python(
            "default_mask_targets", default_mask_targets
        )

    def _to_fields_str(self, field_schema):
        max_len = max([len(field_name) for field_name in field_schema]) + 1
        return "\n".join(
            "    %s %s" % ((field_name + ":").ljust(max_len), str(field))
            for field_name, field in field_schema.items()
        )

    def _split_frame_fields(self, fields):
        if etau.is_str(fields):
            fields = [fields]

        if self.media_type != fom.VIDEO:
            return fields, []

        return fou.split_frame_fields(fields)

    def _parse_field_name(
        self,
        field_name,
        auto_unwind=True,
        omit_terminal_lists=False,
        allow_missing=False,
    ):
        return _parse_field_name(
            self, field_name, auto_unwind, omit_terminal_lists, allow_missing
        )

    def _has_field(self, field_name):
        field_name, is_frame_field = self._handle_frame_field(field_name)
        if is_frame_field:
            return field_name in self.get_frame_field_schema()

        return field_name in self.get_field_schema()

    def _handle_id_fields(self, field_name):
        return _handle_id_fields(self, field_name)

    def _handle_frame_field(self, field_name):
        is_frame_field = self._is_frame_field(field_name)
        if is_frame_field:
            field_name = field_name[len(self._FRAMES_PREFIX) :]

        return field_name, is_frame_field

    def _is_frame_field(self, field_name):
        return (self.media_type == fom.VIDEO) and (
            field_name.startswith(self._FRAMES_PREFIX)
            or field_name == "frames"
        )

    def _is_label_field(self, field_name, label_type_or_types):
        try:
            label_type = self._get_label_field_type(field_name)
        except:
            return False

        try:
            iter(label_type_or_types)
        except:
            label_type_or_types = (label_type_or_types,)

        return any(issubclass(label_type, t) for t in label_type_or_types)

    def _parse_label_field(
        self,
        label_field,
        dataset_exporter=None,
        allow_coercion=False,
        force_dict=False,
        required=False,
    ):
        return _parse_label_field(
            self,
            label_field,
            dataset_exporter=dataset_exporter,
            allow_coercion=allow_coercion,
            force_dict=force_dict,
            required=required,
        )

    def _parse_frame_labels_field(
        self,
        frame_labels_field,
        dataset_exporter=None,
        allow_coercion=False,
        force_dict=False,
        required=False,
    ):
        return _parse_frame_labels_field(
            self,
            frame_labels_field,
            dataset_exporter=dataset_exporter,
            allow_coercion=allow_coercion,
            force_dict=force_dict,
            required=required,
        )

    def _get_db_field(self, field_name):
        field, is_frame_field = self._handle_frame_field(field_name)
        fields_map = self._get_db_fields_map(frames=is_frame_field)
        db_field = fields_map.get(field, field)
        return db_field, is_frame_field

    def _get_db_fields_map(
        self, include_private=False, frames=False, reverse=False
    ):
        if frames:
            schema = self.get_frame_field_schema(
                include_private=include_private
            )
        else:
            schema = self.get_field_schema(include_private=include_private)

        if schema is None:
            return None

        fields_map = {}
        for field_name, field in schema.items():
            if field.db_field != field_name:
                if reverse:
                    fields_map[field.db_field] = field_name
                else:
                    fields_map[field_name] = field.db_field

        return fields_map

    def _get_label_fields(self):
        fields = self._get_sample_label_fields()

        if self.media_type == fom.VIDEO:
            fields.extend(self._get_frame_label_fields())

        return fields

    def _get_sample_label_fields(self):
        return list(
            self.get_field_schema(
                ftype=fof.EmbeddedDocumentField, embedded_doc_type=fol.Label
            ).keys()
        )

    def _get_frame_label_fields(self):
        if self.media_type != fom.VIDEO:
            return None

        return [
            self._FRAMES_PREFIX + field
            for field in self.get_frame_field_schema(
                ftype=fof.EmbeddedDocumentField, embedded_doc_type=fol.Label
            ).keys()
        ]

    def _validate_root_field(self, field_name, include_private=False):
        _ = self._get_root_field_type(
            field_name, include_private=include_private
        )

    def _get_root_field_type(self, field_name, include_private=False):
        field_name, is_frame_field = self._handle_frame_field(field_name)

        if is_frame_field:
            schema = self.get_frame_field_schema(
                include_private=include_private
            )
        else:
            schema = self.get_field_schema(include_private=include_private)

        root = field_name.split(".", 1)[0]

        if root not in schema:
            ftype = "frame field" if is_frame_field else "field"
            raise ValueError(
                "%s has no %s '%s'" % (self.__class__.__name__, ftype, root)
            )

        return schema[root]

    def _get_label_field_type(self, field_name):
        field_name, is_frame_field = self._handle_frame_field(field_name)
        if is_frame_field:
            schema = self.get_frame_field_schema()
        else:
            schema = self.get_field_schema()

        if field_name not in schema:
            ftype = "frame field" if is_frame_field else "field"
            raise ValueError(
                "%s has no %s '%s'"
                % (self.__class__.__name__, ftype, field_name)
            )

        field = schema[field_name]

        if not isinstance(field, fof.EmbeddedDocumentField) or not issubclass(
            field.document_type, fol.Label
        ):
            raise ValueError(
                "Field '%s' is not a Label type; found %s"
                % (field_name, field)
            )

        return field.document_type

    def _get_label_field_path(self, field_name, subfield=None):
        label_type = self._get_label_field_type(field_name)

        if issubclass(label_type, fol._LABEL_LIST_FIELDS):
            field_name += "." + label_type._LABEL_LIST_FIELD

        if subfield:
            field_path = field_name + "." + subfield
        else:
            field_path = field_name

        return label_type, field_path

    def _get_geo_location_field(self):
        geo_schema = self.get_field_schema(
            ftype=fof.EmbeddedDocumentField, embedded_doc_type=fol.GeoLocation
        )
        if not geo_schema:
            raise ValueError("No %s field found to use" % fol.GeoLocation)

        if len(geo_schema) > 1:
            raise ValueError(
                "Multiple %s fields found; you must specify which to use"
                % fol.GeoLocation
            )

        return next(iter(geo_schema.keys()))

    def _get_field_type(
        self, field_name, is_frame_field=None, ignore_primitives=False
    ):
        return _get_field_type(
            self,
            field_name,
            is_frame_field=is_frame_field,
            ignore_primitives=ignore_primitives,
        )

    def _unwind_values(self, field_name, values, keep_top_level=False):
        if values is None:
            return None

        list_fields = self._parse_field_name(field_name, auto_unwind=False)[-2]
        level = len(list_fields)

        if keep_top_level:
            return [_unwind_values(v, level - 1) for v in values]

        return _unwind_values(values, level)

    def _make_set_field_pipeline(
        self, field, expr, embedded_root=False, allow_missing=False
    ):
        return _make_set_field_pipeline(
            self, field, expr, embedded_root, allow_missing=allow_missing
        )


def _unwind_values(values, level):
    if not values:
        return values

    while level > 0:
        values = list(itertools.chain.from_iterable(v for v in values if v))
        level -= 1

    return values


def _parse_label_field(
    sample_collection,
    label_field,
    dataset_exporter=None,
    allow_coercion=False,
    force_dict=False,
    required=False,
):
    if isinstance(label_field, dict):
        return label_field

    if _is_glob_pattern(label_field):
        label_field = _get_matching_fields(sample_collection, label_field)

    if etau.is_container(label_field):
        return {f: f for f in label_field}

    if label_field is None and dataset_exporter is not None:
        label_field = _get_default_label_fields_for_exporter(
            sample_collection,
            dataset_exporter,
            allow_coercion=allow_coercion,
            required=required,
        )

    if label_field is None and required:
        raise ValueError(
            "Unable to find any label fields matching the provided arguments"
        )

    if (
        force_dict
        and label_field is not None
        and not isinstance(label_field, dict)
    ):
        return {label_field: label_field}

    return label_field


def _parse_frame_labels_field(
    sample_collection,
    frame_labels_field,
    dataset_exporter=None,
    allow_coercion=False,
    force_dict=False,
    required=False,
):
    if isinstance(frame_labels_field, dict):
        return frame_labels_field

    if _is_glob_pattern(frame_labels_field):
        frame_labels_field = _get_matching_fields(
            sample_collection, frame_labels_field, frames=True
        )

    if etau.is_container(frame_labels_field):
        return {f: f for f in frame_labels_field}

    if frame_labels_field is None and dataset_exporter is not None:
        frame_labels_field = _get_default_frame_label_fields_for_exporter(
            sample_collection,
            dataset_exporter,
            allow_coercion=allow_coercion,
            required=required,
        )

    if frame_labels_field is None and required:
        raise ValueError(
            "Unable to find any frame label fields matching the provided "
            "arguments"
        )

    if (
        force_dict
        and frame_labels_field is not None
        and not isinstance(frame_labels_field, dict)
    ):
        return {frame_labels_field: frame_labels_field}

    return frame_labels_field


def _is_glob_pattern(s):
    if not etau.is_str(s):
        return False

    return "*" in s or "?" in s or "[" in s


def _get_matching_fields(sample_collection, patt, frames=False):
    if frames:
        schema = sample_collection.get_frame_field_schema()
    else:
        schema = sample_collection.get_field_schema()

    return fnmatch.filter(list(schema.keys()), patt)


def _get_default_label_fields_for_exporter(
    sample_collection, dataset_exporter, allow_coercion=True, required=True
):
    label_cls = dataset_exporter.label_cls

    if label_cls is None:
        if required:
            raise ValueError(
                "Cannot select a default field when exporter does not provide "
                "a `label_cls`"
            )

        return None

    media_type = sample_collection.media_type
    label_schema = sample_collection.get_field_schema(
        ftype=fof.EmbeddedDocumentField, embedded_doc_type=fol.Label
    )

    label_field_or_dict = _get_fields_with_types(
        media_type,
        label_schema,
        label_cls,
        frames=False,
        allow_coercion=allow_coercion,
    )

    if label_field_or_dict is not None:
        return label_field_or_dict

    if required:
        raise ValueError("No compatible field(s) of type %s found" % label_cls)

    return None


def _get_default_frame_label_fields_for_exporter(
    sample_collection, dataset_exporter, allow_coercion=True, required=True
):
    frame_labels_cls = dataset_exporter.frame_labels_cls

    if frame_labels_cls is None:
        if required:
            raise ValueError(
                "Cannot select a default frame field when exporter does not "
                "provide a `frame_labels_cls`"
            )

        return None

    media_type = sample_collection.media_type
    frame_label_schema = sample_collection.get_frame_field_schema(
        ftype=fof.EmbeddedDocumentField, embedded_doc_type=fol.Label
    )

    frame_labels_field_or_dict = _get_fields_with_types(
        media_type,
        frame_label_schema,
        frame_labels_cls,
        frames=True,
        allow_coercion=allow_coercion,
    )

    if frame_labels_field_or_dict is not None:
        return frame_labels_field_or_dict

    if required:
        raise ValueError(
            "No compatible frame field(s) of type %s found" % frame_labels_cls
        )

    return None


def _get_fields_with_types(
    media_type, label_schema, label_cls, frames=False, allow_coercion=False
):
    if not isinstance(label_cls, dict):
        return _get_field_with_type(
            media_type,
            label_schema,
            label_cls,
            frames=frames,
            allow_coercion=allow_coercion,
        )

    labels_dict = {}
    for name, _label_cls in label_cls.items():
        field = _get_field_with_type(
            media_type,
            label_schema,
            _label_cls,
            frames=frames,
            allow_coercion=allow_coercion,
        )
        if field is not None:
            labels_dict[field] = name

    return labels_dict if labels_dict else None


def _get_field_with_type(
    media_type, label_schema, label_cls, frames=False, allow_coercion=False
):
    field = _get_matching_label_field(label_schema, label_cls)
    if field is not None:
        return field

    if not allow_coercion:
        return None

    # Allow for extraction of image patches when exporting image classification
    # datasets
    if media_type == fom.IMAGE and label_cls is fol.Classification:
        field = _get_matching_label_field(label_schema, fol._PATCHES_FIELDS)
        if field is not None:
            return field

    # Allow for extraction of video clips when exporting temporal detection
    # datasets
    if (
        media_type == fom.VIDEO
        and not frames
        and label_cls is fol.Classification
    ):
        field = _get_matching_label_field(
            label_schema, (fol.TemporalDetection, fol.TemporalDetections)
        )
        if field is not None:
            return field

    # Wrap single label fields as list fields
    _label_cls = fol._LABEL_LIST_TO_SINGLE_MAP.get(label_cls, None)
    if _label_cls is not None:
        field = _get_fields_with_types(
            media_type,
            label_schema,
            _label_cls,
            frames=frames,
            allow_coercion=False,
        )
        if field is not None:
            return field

    # Allow for conversion of `Classification` labels to `Detections` format
    if label_cls is fol.Detections:
        field = _get_matching_label_field(label_schema, fol.Classification)
        if field is not None:
            return field

    return None


def _get_matching_label_field(label_schema, label_type_or_types):
    valid_fields = []
    for field, field_type in label_schema.items():
        if issubclass(field_type.document_type, label_type_or_types):
            valid_fields.append(field)

    if not valid_fields:
        return None

    if len(valid_fields) > 1:
        logger.info(
            "Found multiple fields %s with compatible type %s; exporting '%s'",
            valid_fields,
            label_type_or_types,
            valid_fields[0],
        )

    return valid_fields[0]


def _parse_field_name(
    sample_collection,
    field_name,
    auto_unwind,
    omit_terminal_lists,
    allow_missing,
):
    unwind_list_fields = []
<<<<<<< HEAD
    explicit_unwinds = set()
    other_list_fields = set()
=======
    other_list_fields = []
>>>>>>> e1e343d1

    # Parse explicit array references
    # Note: `field[][]` is valid syntax for list-of-list fields
    chunks = field_name.split("[]")
    for idx in range(len(chunks) - 1):
<<<<<<< HEAD
        path = "".join(chunks[: (idx + 1)])
        explicit_unwinds.add(path)
=======
        unwind_list_fields.append("".join(chunks[: (idx + 1)]))
>>>>>>> e1e343d1

    # Array references [] have been stripped
    field_name = "".join(chunks)

    # Handle public (string) vs private (ObjectId) ID fields
    field_name, is_id_field, id_to_str = _handle_id_fields(
        sample_collection, field_name
    )

    field_name, is_frame_field = sample_collection._handle_frame_field(
        field_name
    )

    if is_frame_field:
        if not field_name:
            return "frames", True, [], [], False

        prefix = sample_collection._FRAMES_PREFIX
        unwind_list_fields = [f[len(prefix) :] for f in unwind_list_fields]

    # Validate root field, if requested
    if not allow_missing and not is_id_field:
        root_field_name = field_name.split(".", 1)[0]

        if is_frame_field:
            schema = sample_collection.get_frame_field_schema(
                include_private=True
            )
        else:
            schema = sample_collection.get_field_schema(include_private=True)

        if root_field_name not in schema:
            ftype = "Frame field" if is_frame_field else "Field"
            raise ValueError(
                "%s '%s' does not exist on collection '%s'"
                % (ftype, root_field_name, sample_collection.name)
            )

    # Detect list fields in schema
    path = None
    for part in field_name.split("."):
        if path is None:
            path = part
        else:
            path += "." + part

        field_type = sample_collection._get_field_type(
            path, is_frame_field=is_frame_field
        )

        if field_type is None:
            break

        if isinstance(field_type, fof.ListField):
            if omit_terminal_lists and path == field_name:
                break

<<<<<<< HEAD
            if path in explicit_unwinds or auto_unwind:
                _unwind_list_recursively(field_type, unwind_list_fields, path)
            else:
                other_list_fields.add(path)

    if is_frame_field:
        if auto_unwind:
            unwind_list_fields = list(
                filter(lambda f: f != "", unwind_list_fields)
            )
=======
            list_count = 1
            while isinstance(field_type.field, fof.ListField):
                list_count += 1
                field_type = field_type.field

            if auto_unwind:
                if path not in unwind_list_fields:
                    unwind_list_fields.extend([path] * list_count)
            elif path not in unwind_list_fields:
                if path not in other_list_fields:
                    other_list_fields.extend([path] * list_count)

    if is_frame_field:
        if auto_unwind:
            unwind_list_fields = [f for f in unwind_list_fields if f != ""]
>>>>>>> e1e343d1
        else:
            prefix = sample_collection._FRAMES_PREFIX
            field_name = prefix + field_name
            unwind_list_fields = [
                prefix + f if f else "frames" for f in unwind_list_fields
            ]
<<<<<<< HEAD
            other_list_fields = {
=======
            other_list_fields = [
>>>>>>> e1e343d1
                prefix + f if f else "frames" for f in other_list_fields
            ]
            if "frames" not in unwind_list_fields:
                if "frames" not in other_list_fields:
                    other_list_fields.append("frames")

    # Sorting is important here because one must unwind field `x` before
    # embedded field `x.y`
    unwind_list_fields = sorted(unwind_list_fields)
    other_list_fields = sorted(other_list_fields)

    return (
        field_name,
        is_frame_field,
        unwind_list_fields,
        other_list_fields,
        id_to_str,
    )


def _handle_id_fields(sample_collection, field_name):
    if not field_name:
        return field_name, False, False

    if "." not in field_name:
        root = None
        leaf = field_name
    else:
        root, leaf = field_name.rsplit(".", 1)

    is_private = leaf.startswith("_")

    if is_private:
        private_field = field_name
        public_field = leaf[1:]
        if root is not None:
            public_field = root + "." + public_field
    else:
        public_field = field_name
        private_field = "_" + leaf
        if root is not None:
            private_field = root + "." + private_field

    public_type = sample_collection._get_field_type(public_field)
    private_type = sample_collection._get_field_type(private_field)

    if isinstance(public_type, fof.ObjectIdField) or isinstance(
        private_type, fof.ObjectIdField
    ):
        id_to_str = not is_private
        return private_field, True, id_to_str

    return field_name, False, False


def _get_field_type(
    sample_collection,
    field_name,
    is_frame_field=None,
    ignore_primitives=False,
):
    if is_frame_field is None:
        field_name, is_frame_field = sample_collection._handle_frame_field(
            field_name
        )

    if is_frame_field:
        schema = sample_collection.get_frame_field_schema()
    else:
        schema = sample_collection.get_field_schema()

    if "." not in field_name:
        root = field_name
        field_path = None
    else:
        root, field_path = field_name.split(".", 1)

    if root not in schema:
        return None

    field_type = _do_get_field_type(schema[root], field_path)

    if ignore_primitives:
        if type(field_type) in fof._PRIMITIVE_FIELDS:
            return None

        if type(field_type) in (fof.ListField, fof.DictField):
            subfield = field_type.field
            if subfield is None or type(subfield) in fof._PRIMITIVE_FIELDS:
                return None

    return field_type


def _do_get_field_type(field, field_path):
    if not field_path:
        return field

    if isinstance(field, fof.ListField):
        return _do_get_field_type(field.field, field_path)

    if isinstance(field, fof.EmbeddedDocumentField):
        return _do_get_field_type(field.document_type, field_path)

    if "." not in field_path:
        root, field_path = field_path, None
    else:
        root, field_path = field_path.split(".", 1)

    try:
        field = getattr(field, root)
    except AttributeError:
        return None

    return _do_get_field_type(field, field_path)


def _transform_values(values, fcn, level=1):
    if level < 1:
        return fcn(values)

    if values is None:
        return None

    return [_transform_values(v, fcn, level=level - 1) for v in values]


def _make_set_field_pipeline(
    sample_collection, field, expr, embedded_root, allow_missing=False
):
    (
        path,
        is_frame_field,
        list_fields,
        _,
        _,
    ) = sample_collection._parse_field_name(
        field,
        auto_unwind=True,
        omit_terminal_lists=True,
        allow_missing=allow_missing,
    )

    if is_frame_field and path != "frames":
        path = sample_collection._FRAMES_PREFIX + path
        list_fields = ["frames"] + [
            sample_collection._FRAMES_PREFIX + lf for lf in list_fields
        ]

    # Case 1: no list fields
    if not list_fields:
        expr_dict = _render_expr(expr, path, embedded_root)
        pipeline = [{"$set": {path: expr_dict}}]
        return pipeline, expr_dict

    # Case 2: one list field
    if len(list_fields) == 1:
        list_field = list_fields[0]
        subfield = path[len(list_field) + 1 :]
        expr, expr_dict = _set_terminal_list_field(
            list_field, subfield, expr, embedded_root
        )
        pipeline = [{"$set": {list_field: expr.to_mongo()}}]
        return pipeline, expr_dict

    # Case 3: multiple list fields

    last_list_field = list_fields[-1]
    terminal_prefix = last_list_field[len(list_fields[-2]) + 1 :]
    subfield = path[len(last_list_field) + 1 :]
    expr, expr_dict = _set_terminal_list_field(
        terminal_prefix, subfield, expr, embedded_root
    )

    for list_field1, list_field2 in zip(
        reversed(list_fields[:-1]), reversed(list_fields[1:])
    ):
        inner_list_field = list_field2[len(list_field1) + 1 :]
        expr = F().map(F().set_field(inner_list_field, expr))

    expr = expr.to_mongo(prefix="$" + list_fields[0])

    pipeline = [{"$set": {list_fields[0]: expr}}]

    return pipeline, expr_dict


def _set_terminal_list_field(list_field, subfield, expr, embedded_root):
    map_path = "$this"
    if subfield:
        map_path += "." + subfield

    expr_dict = _render_expr(expr, map_path, embedded_root)

    if subfield:
        map_expr = F().set_field(subfield, expr_dict)
    else:
        map_expr = foe.ViewExpression(expr_dict)

    set_expr = F(list_field).map(map_expr)

    return set_expr, expr_dict


def _render_expr(expr, path, embedded_root):
    if not embedded_root:
        prefix = path
    elif "." in path:
        prefix = path.rsplit(".", 1)[0]
    else:
        prefix = None

    if prefix:
        prefix = "$" + prefix

    return foe.to_mongo(expr, prefix=prefix)


def _get_random_characters(n):
    return "".join(
        random.choice(string.ascii_lowercase + string.digits) for _ in range(n)
    )


def _get_non_none_value(values):
    for value in values:
        if value is not None:
            return value

    return None


def _handle_existing_dirs(
    export_dir, data_path, labels_path, export_media, overwrite
):
    if export_dir is not None and os.path.isdir(export_dir):
        if overwrite:
            etau.delete_dir(export_dir)
        else:
            logger.warning(
                "Directory '%s' already exists; export will be merged with "
                "existing files",
                export_dir,
            )

    # When `export_media=False`, `data_path` is used as a relative directory
    # for filename purposes, not a sink for writing data
    if data_path is not None and export_media != False:
        if os.path.isabs(data_path) or export_dir is None:
            _data_path = data_path
        else:
            _data_path = os.path.join(export_dir, data_path)

        if os.path.isdir(_data_path):
            if overwrite:
                etau.delete_dir(_data_path)
            else:
                logger.warning(
                    "Directory '%s' already exists; export will be merged "
                    "with existing files",
                    _data_path,
                )
        elif os.path.isfile(_data_path):
            if overwrite:
                etau.delete_file(_data_path)

    if labels_path is not None:
        if os.path.isabs(labels_path) or export_dir is None:
            _labels_path = labels_path
        else:
            _labels_path = os.path.join(export_dir, labels_path)

        if os.path.isdir(_labels_path):
            if overwrite:
                etau.delete_dir(_labels_path)
            else:
                logger.warning(
                    "Directory '%s' already exists; export will be merged "
                    "with existing files",
                    _labels_path,
                )
        elif os.path.isfile(_labels_path):
            if overwrite:
                etau.delete_file(_labels_path)


def _unwind_list_recursively(field_type, add_to, path):
    if isinstance(field_type, fof.ListField):
        add_to.append(path)
        _unwind_list_recursively(field_type.field, add_to, path)<|MERGE_RESOLUTION|>--- conflicted
+++ resolved
@@ -7286,23 +7286,13 @@
     allow_missing,
 ):
     unwind_list_fields = []
-<<<<<<< HEAD
-    explicit_unwinds = set()
-    other_list_fields = set()
-=======
     other_list_fields = []
->>>>>>> e1e343d1
 
     # Parse explicit array references
     # Note: `field[][]` is valid syntax for list-of-list fields
     chunks = field_name.split("[]")
     for idx in range(len(chunks) - 1):
-<<<<<<< HEAD
-        path = "".join(chunks[: (idx + 1)])
-        explicit_unwinds.add(path)
-=======
         unwind_list_fields.append("".join(chunks[: (idx + 1)]))
->>>>>>> e1e343d1
 
     # Array references [] have been stripped
     field_name = "".join(chunks)
@@ -7360,18 +7350,6 @@
             if omit_terminal_lists and path == field_name:
                 break
 
-<<<<<<< HEAD
-            if path in explicit_unwinds or auto_unwind:
-                _unwind_list_recursively(field_type, unwind_list_fields, path)
-            else:
-                other_list_fields.add(path)
-
-    if is_frame_field:
-        if auto_unwind:
-            unwind_list_fields = list(
-                filter(lambda f: f != "", unwind_list_fields)
-            )
-=======
             list_count = 1
             while isinstance(field_type.field, fof.ListField):
                 list_count += 1
@@ -7387,18 +7365,13 @@
     if is_frame_field:
         if auto_unwind:
             unwind_list_fields = [f for f in unwind_list_fields if f != ""]
->>>>>>> e1e343d1
         else:
             prefix = sample_collection._FRAMES_PREFIX
             field_name = prefix + field_name
             unwind_list_fields = [
                 prefix + f if f else "frames" for f in unwind_list_fields
             ]
-<<<<<<< HEAD
-            other_list_fields = {
-=======
             other_list_fields = [
->>>>>>> e1e343d1
                 prefix + f if f else "frames" for f in other_list_fields
             ]
             if "frames" not in unwind_list_fields:
@@ -7682,10 +7655,4 @@
                 )
         elif os.path.isfile(_labels_path):
             if overwrite:
-                etau.delete_file(_labels_path)
-
-
-def _unwind_list_recursively(field_type, add_to, path):
-    if isinstance(field_type, fof.ListField):
-        add_to.append(path)
-        _unwind_list_recursively(field_type.field, add_to, path)+                etau.delete_file(_labels_path)