--- conflicted
+++ resolved
@@ -507,15 +507,9 @@
         subfield=None,
         save=True,
     ):
-<<<<<<< HEAD
-        """Additional arg `save` is to prevent saving the fields when reloading
-        a dataset from the database.
-        """
         # pylint: disable=no-member
-=======
         # Additional arg `save` is to prevent saving the fields when reloading
         # a dataset from the database.
->>>>>>> bbd622ff
         cls._add_field(
             cls,
             field_name,
