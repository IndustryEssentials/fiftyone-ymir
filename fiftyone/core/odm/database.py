--- conflicted
+++ resolved
@@ -164,8 +164,6 @@
     _validate_db_version(config, _client)
 
     connect(config.database_name, **_connection_kwargs)
-<<<<<<< HEAD
-=======
 
     config = get_db_config()
     if foc.CLIENT_TYPE != config.type:
@@ -175,20 +173,16 @@
         )
 
     _delete_non_persistent_datasets_if_necessary()
->>>>>>> a71fa76b
 
 
 def _connect():
     global _client
     if _client is None:
         global _connection_kwargs
-<<<<<<< HEAD
-        _client = pymongo.MongoClient(**_connection_kwargs)
-=======
+
         _client = pymongo.MongoClient(
             **_connection_kwargs, appname=foc.DATABASE_APPNAME
         )
->>>>>>> a71fa76b
         connect(fo.config.database_name, **_connection_kwargs)
 
 
