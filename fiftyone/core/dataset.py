"""
FiftyOne datasets.

| Copyright 2017-2020, Voxel51, Inc.
| `voxel51.com <https://voxel51.com/>`_
|
"""
from copy import deepcopy
import datetime
import inspect
import logging
import numbers
import os
import reprlib

from bson import ObjectId
from mongoengine.errors import DoesNotExist, FieldDoesNotExist

import eta.core.serial as etas
import eta.core.utils as etau

import fiftyone as fo
import fiftyone.core.collections as foc
import fiftyone.core.fields as fof
import fiftyone.core.media as fom
import fiftyone.core.odm as foo
import fiftyone.core.odm.sample as foos
import fiftyone.core.sample as fos
from fiftyone.core.singleton import DatasetSingleton
import fiftyone.core.view as fov
import fiftyone.core.utils as fou
import fiftyone.types as fot
import fiftyone.utils.data as foud


logger = logging.getLogger(__name__)


def list_datasets():
    """Returns the list of available FiftyOne datasets.

    Returns:
        a list of :class:`Dataset` names
    """
    # pylint: disable=no-member
    return sorted(foo.DatasetDocument.objects.distinct("name"))


def dataset_exists(name):
    """Checks if the dataset exists.

    Args:
        name: the name of the dataset

    Returns:
        True/False
    """
    try:
        # pylint: disable=no-member
        foo.DatasetDocument.objects.get(name=name)
        return True
    except DoesNotExist:
        return False


def load_dataset(name):
    """Loads the FiftyOne dataset with the given name.

    Note that :class:`Dataset` instances are singletons keyed by ``name``, so
    all calls to this function with a given dataset ``name`` in a program will
    return the same object.

    To create a new dataset, use the :class:`Dataset` constructor.

    Args:
        name: the name of the dataset

    Returns:
        a :class:`Dataset`

    Raises:
        ValueError: if no dataset exists with the given name
    """
    return Dataset(name, _create=False)


def get_default_dataset_name():
    """Returns a default dataset name based on the current time.

    Returns:
        a dataset name
    """
    now = datetime.datetime.now()
    name = now.strftime("%Y.%m.%d.%H.%M.%S")
    if name in list_datasets():
        name = now.strftime("%Y.%m.%d.%H.%M.%S.%f")

    return name


def get_default_dataset_dir(name):
    """Returns the default dataset directory for the dataset with the given
    name.

    Args:
        name: the dataset name

    Returns:
        the default directory for the dataset
    """
    return os.path.join(fo.config.default_dataset_dir, name)


def delete_dataset(name):
    """Deletes the FiftyOne dataset with the given name.

    If reference to the dataset exists in memory, only `Dataset.name` and
    `Dataset.deleted` will be valid attributes. Accessing any other attributes
    or methods will raise a :class:`DatasetError`

    If reference to a sample exists in memory, the sample's dataset will be
    "unset" such that `sample.in_dataset == False`

    Args:
        name: the name of the dataset

    Raises:
        ValueError: if the dataset is not found
    """
    dataset = fo.load_dataset(name)
    dataset.delete()


def delete_non_persistent_datasets():
    """Deletes all non-persistent datasets."""
    for dataset_name in list_datasets():
        dataset = load_dataset(dataset_name)
        if not dataset.persistent:
            dataset.delete()


class Dataset(foc.SampleCollection, metaclass=DatasetSingleton):
    """A FiftyOne dataset.

    Datasets represent an ordered collection of
    :class:`fiftyone.core.sample.Sample` instances that describe a particular
    type of raw media (e.g., images) together with a user-defined set of
    fields.

    FiftyOne datasets ingest and store the labels for all samples internally;
    raw media is stored on disk and the dataset provides paths to the data.

    See :doc:`this guide </user_guide/basics>` for an overview of the basics of
    working with FiftyOne datasets.

    Args:
        name (None): the name of the dataset. By default,
            :func:`get_default_dataset_name` is used
        persistent (False): whether the dataset should persist in the database
            after the session terminates
    """

    def __init__(self, name=None, persistent=False, _create=True):
        if name is None and _create:
            name = get_default_dataset_name()

        if _create:
            (
                self._doc,
                self._sample_doc_cls,
                self._frame_doc_cls,
            ) = _create_dataset(name, persistent=persistent)
        else:
            (
                self._doc,
                self._sample_doc_cls,
                self._frame_doc_cls,
            ) = _load_dataset(name)

        self._deleted = False

    def __len__(self):
        return self._sample_collection.count_documents({})

    def __getitem__(self, sample_id_or_slice):
        if isinstance(sample_id_or_slice, numbers.Integral):
            raise ValueError(
                "Accessing dataset samples by numeric index is not supported. "
                "Use sample IDs instead"
            )

        if isinstance(sample_id_or_slice, slice):
            return self.view()[sample_id_or_slice]

        d = self._sample_collection.find_one(
            {"_id": ObjectId(sample_id_or_slice)}
        )

        if d is None:
            raise KeyError("No sample found with ID '%s'" % sample_id_or_slice)

        doc = self._sample_dict_to_doc(d)

        return fos.Sample.from_doc(doc, dataset=self)

    def __delitem__(self, sample_id):
        self.remove_sample(sample_id)

    def __getattribute__(self, name):
        if name.startswith("__") or name in [
            "name",
            "deleted",
            "_deleted",
            "_doc",
        ]:
            return super().__getattribute__(name)

        if getattr(self, "_deleted", False):
            raise DoesNotExistError("Dataset '%s' is deleted" % self.name)

        return super().__getattribute__(name)

    @property
    def media_type(self):
        """The media type of the dataset."""
        return self._doc.media_type

    @media_type.setter
    def media_type(self, media_type):
        if len(self) != 0:
            raise ValueError("Cannot set media type of a non-empty dataset")

        if media_type not in fom.MEDIA_TYPES:
            raise ValueError(
                'media_type can only be one of "image" or "video". Received "%s"'
                % media_type
            )
        self._doc.media_type = media_type

        self._doc.save()

    @property
    def name(self):
        """The name of the dataset."""
        return self._doc.name

    @name.setter
    def name(self, name):
        _name = self._doc.name
        try:
            self._doc.name = name
            self._doc.save()
        except:
            self._doc.name = _name
            raise

    @property
    def persistent(self):
        """Whether the dataset persists in the database after a session is
        terminated.
        """
        return self._doc.persistent

    @persistent.setter
    def persistent(self, value):
        _value = self._doc.persistent
        try:
            self._doc.persistent = value
            self._doc.save()
        except:
            self._doc.persistent = _value
            raise

    @property
    def info(self):
        """A dictionary of information about the dataset."""
        return self._doc.info

    @info.setter
    def info(self, info):
        self._doc.info = info

    @property
    def deleted(self):
        """Whether the dataset is deleted."""
        return self._deleted

    def summary(self):
        """Returns a string summary of the dataset.

        Returns:
            a string summary
        """
        return "\n".join(
            [
                "Name:           %s" % self.name,
                "Media type      %s" % self.media_type,
                "Num samples:    %d" % len(self),
                "Persistent:     %s" % self.persistent,
                "Info:           %s" % _info_repr.repr(self.info),
                "Tags:           %s" % self.get_tags(),
                "Sample fields:",
                self._to_fields_str(self.get_field_schema()),
            ]
        )

    def first(self):
        """Returns the first sample in the dataset.

        Returns:
            a :class:`fiftyone.core.sample.Sample`

        Raises:
            ValueError: if the dataset is empty
        """
        return super().first()

    def last(self):
        """Returns the last sample in the dataset.

        Returns:
            a :class:`fiftyone.core.sample.Sample`

        Raises:
            ValueError: if the dataset is empty
        """
        try:
            sample_view = self[-1:].first()
        except ValueError:
            raise ValueError("%s is empty" % self.__class__.__name__)

        return fos.Sample.from_doc(sample_view._doc, dataset=self)

    def head(self, num_samples=3):
        """Returns a list of the first few samples in the dataset.

        If fewer than ``num_samples`` samples are in the dataset, only the
        available samples are returned.

        Args:
            num_samples (3): the number of samples

        Returns:
            a list of :class:`fiftyone.core.sample.Sample` objects
        """
        return [
            fos.Sample.from_doc(sv._doc, dataset=self)
            for sv in self[:num_samples]
        ]

    def tail(self, num_samples=3):
        """Returns a list of the last few samples in the dataset.

        If fewer than ``num_samples`` samples are in the dataset, only the
        available samples are returned.

        Args:
            num_samples (3): the number of samples

        Returns:
            a list of :class:`fiftyone.core.sample.Sample` objects
        """
        return [
            fos.Sample.from_doc(sv._doc, dataset=self)
            for sv in self[-num_samples:]
        ]

    def view(self):
        """Returns a :class:`fiftyone.core.view.DatasetView` containing the
        entire dataset.

        Returns:
            a :class:`fiftyone.core.view.DatasetView`
        """
        return fov.DatasetView(self)

    @classmethod
    def get_default_sample_fields(
        cls, include_private=False, with_frames=False
    ):
        """Get the default fields present on any :class:`Dataset`.

        Args:
            include_private (False): whether or not to return fields prefixed
                with a `_`

        Returns:
            a tuple of field names
        """
        return foos.default_sample_fields(
            foo.DatasetSampleDocument, include_private=include_private
        )

    def get_field_schema(
        self, ftype=None, embedded_doc_type=None, include_private=False
    ):
        """Returns a schema dictionary describing the fields of the samples in
        the dataset.

        Args:
            ftype (None): an optional field type to which to restrict the
                returned schema. Must be a subclass of
                :class:`fiftyone.core.fields.Field`
            embedded_doc_type (None): an optional embedded document type to
                which to restrict the returned schema. Must be a subclass of
                :class:`fiftyone.core.odm.BaseEmbeddedDocument`
            include_private (False): whether to include fields that start with
                `_` in the returned schema

        Returns:
             an ``OrderedDict`` mapping field names to field types
        """
        return self._sample_doc_cls.get_field_schema(
            ftype=ftype,
            embedded_doc_type=embedded_doc_type,
            include_private=include_private,
        )

    def get_frames_field_schema(
        self, ftype=None, embedded_doc_type=None, include_private=False
    ):
        """Returns a schema dictionary describing the fields of the frames of
        the samples in the dataset.

        Only applicable for video datasets.

        Args:
            ftype (None): an optional field type to which to restrict the
                returned schema. Must be a subclass of
                :class:`fiftyone.core.fields.Field`
            embedded_doc_type (None): an optional embedded document type to
                which to restrict the returned schema. Must be a subclass of
                :class:`fiftyone.core.odm.BaseEmbeddedDocument`
            include_private (False): whether to include fields that start with
                `_` in the returned schema

        Returns:
             a dictionary mapping field names to field types
        """
        return self._frame_doc_cls.get_field_schema(
            ftype=ftype,
            embedded_doc_type=embedded_doc_type,
            include_private=include_private,
        )

    def add_sample_field(
        self, field_name, ftype, embedded_doc_type=None, subfield=None
    ):
        """Adds a new sample field to the dataset.

        Args:
            field_name: the field name
            ftype: the field type to create. Must be a subclass of
                :class:`fiftyone.core.fields.Field`
            embedded_doc_type (None): the
                :class:`fiftyone.core.odm.BaseEmbeddedDocument` type of the
                field. Used only when ``ftype`` is an embedded
                :class:`fiftyone.core.fields.EmbeddedDocumentField`
            subfield (None): the type of the contained field. Used only when
                ``ftype`` is a :class:`fiftyone.core.fields.ListField` or
                :class:`fiftyone.core.fields.DictField`
        """
        self._sample_doc_cls.add_field(
            field_name,
            ftype,
            embedded_doc_type=embedded_doc_type,
            subfield=subfield,
        )

    def delete_sample_field(self, field_name):
        """Deletes the field from all samples in the dataset.

        Args:
            field_name: the field name

        Raises:
            AttributeError: if the field does not exist
        """
        self._sample_doc_cls.delete_field(field_name)
        fos.Sample._purge_field(self._sample_collection_name, field_name)

    def create_index(self, field):
        """Creates a database index on the given field, enabling efficient
        sorting on that field.

        Args:
            field: the name of the field to index
        """
        if field not in self._indexes:
            self._sample_collection.create_index(field)

    def get_tags(self):
        """Returns the list of unique tags of samples in the dataset.

        Returns:
            a list of tags
        """
        return list(self.distinct("tags"))

    def distinct(self, field):
        """Finds all distinct values of a sample field across the dataset.

        If the field is a list, the distinct values will be distinct elements
        across all sample field lists.

        Args:
            field: a sample field like ``"tags"`` or a subfield like
                ``"ground_truth.label"``

        Returns:
            the set of distinct values
        """
        return set(self._sample_collection.distinct(field))

    def iter_samples(self):
        """Returns an iterator over the samples in the dataset.

        Returns:
            an iterator over :class:`fiftyone.core.sample.Sample` instances
        """
        for d in self._sample_collection.find():
            doc = self._sample_dict_to_doc(d)
            yield fos.Sample.from_doc(doc, dataset=self)

    def add_sample(self, sample, expand_schema=True):
        """Adds the given sample to the dataset.

        If the sample instance does not belong to a dataset, it is updated
        in-place to reflect its membership in this dataset. If the sample
        instance belongs to another dataset, it is not modified.

        Args:
            sample: a :class:`fiftyone.core.sample.Sample`
            expand_schema (True): whether to dynamically add new sample fields
                encountered to the dataset schema. If False, an error is raised
                if the sample's schema is not a subset of the dataset schema

        Returns:
            the ID of the sample in the dataset

        Raises:
            :class:`mongoengine.errors.ValidationError` if a field of the
            sample has a type that is inconsistent with the dataset schema, or
            if ``expand_schema == False`` and a new field is encountered
        """
        if expand_schema:
            self._expand_schema([sample])

        if sample._in_db:
            sample = sample.copy()

        self._validate_sample(sample)

        d = sample.to_mongo_dict()
        if self.media_type == fom.VIDEO:
            self._add_frame_samples([d])
        d.pop("_id", None)  # remove the ID if in DB
        self._sample_collection.insert_one(d)  # adds `_id` to `d`

        if not sample._in_db:
            doc = self._sample_doc_cls.from_dict(d, extended=False)
            sample._set_backing_doc(doc, dataset=self)

        return str(d["_id"])

    def _add_frame_samples(self, sample_dicts):
        frames = []
        frames_len = {}
        frames_keys = {}
        for idx, d in enumerate(sample_dicts):
            sample_frames = d.pop("frames", None)
            frames_keys[idx] = [
                str(frame_number) for frame_number in sample_frames.keys()
            ]
            sample_frames = [
                frame.to_dict() for frame in sample_frames.values()
            ]
            frames_len[idx] = len(sample_frames)
            for frame in sample_frames:
                frame.pop("_id", None)
            frames += sample_frames
        if len(frames) == 0:
            return  # nothing to insert
        result = self._frames_collection.insert_many(frames)
        sample_idx = 0
        result_start = 0
        for sample_idx, num_frames in frames_len.items():
            result_end = result_start + num_frames
            sample_dicts[sample_idx]["frames"] = {
                frames_keys[sample_idx][frame_key]: _id
                for frame_key, _id in enumerate(
                    result.inserted_ids[result_start:result_end]
                )
            }
            result_start = result_end

    def add_samples(self, samples, expand_schema=True, num_samples=None):
        """Adds the given samples to the dataset.

        Any sample instances that do not belong to a dataset are updated
        in-place to reflect membership in this dataset. Any sample instances
        that belong to other datasets are not modified.

        Args:
            samples: an iterable of :class:`fiftyone.core.sample.Sample`
                instances. For example, ``samples`` may be a :class:`Dataset`
                or a :class:`fiftyone.core.views.DatasetView`
            expand_schema (True): whether to dynamically add new sample fields
                encountered to the dataset schema. If False, an error is raised
                if a sample's schema is not a subset of the dataset schema
            num_samples (None): the number of samples in ``samples``. If not
                provided, this is computed via ``len(samples)``, if possible.
                This value is optional and is used only for optimization and
                progress tracking

        Returns:
            a list of IDs of the samples in the dataset

        Raises:
            :class:`mongoengine.errors.ValidationError` if a field of a sample
            has a type that is inconsistent with the dataset schema, or if
            ``expand_schema == False`` and a new field is encountered
        """
        if num_samples is None:
            try:
                num_samples = len(samples)
            except:
                pass

        # @todo optimize adjust dynamically based on sample save time
        batch_size = 128 if self.media_type == fom.IMAGE else 1

        sample_ids = []
        with fou.ProgressBar(total=num_samples) as pb:
            for batch in fou.iter_batches(samples, batch_size):
                sample_ids.extend(
                    self._add_samples_batch(batch, expand_schema)
                )
                pb.update(count=len(batch))

        return sample_ids

    def _add_samples_batch(self, samples, expand_schema):
        if expand_schema:
            self._expand_schema(samples)

        for sample in samples:
            self._validate_sample(sample)

        dicts = [sample.to_mongo_dict() for sample in samples]
        if self.media_type == fom.VIDEO:
            # @todo improve batching behavior for frames
            self._add_frame_samples(dicts)
        for d in dicts:
            d.pop("_id", None)  # remove the ID if in DB
        self._sample_collection.insert_many(dicts)  # adds `_id` to each dict

        for sample, d in zip(samples, dicts):
            if not sample._in_db:
                doc = self._sample_doc_cls.from_dict(d, extended=False)
                sample._set_backing_doc(doc, dataset=self)

        return [str(d["_id"]) for d in dicts]

    def merge_samples(self, samples, overwrite=False):
        """Merges the contents of the given samples into the dataset.

        Input samples whose ``filepath`` matches an existing ``filepath`` are
        merged, and samples with new ``filepath`` values are added.

        Args:
            samples: an iterable of :class:`fiftyone.core.sample.Sample`
                instances. For example, ``samples`` may be a :class:`Dataset`
                or a :class:`fiftyone.core.views.DatasetView`
            overwrite (False): whether to overwrite (True) or skip (False)
                existing sample fields
        """
        existing_schema = self.get_field_schema()
        filepath_map = {s.filepath: s.id for s in self.select_fields()}

        for new_sample in samples:
            if new_sample.filepath in filepath_map:
                existing_sample = self[filepath_map[new_sample.filepath]]

                for name, value in new_sample.iter_fields():
                    if name == "filepath":
                        continue

                    if (
                        not overwrite
                        and name in existing_schema
                        and existing_sample[name] is not None
                    ):
                        continue

                    existing_sample[name] = value

                existing_sample.save()
            else:
                self.add_sample(new_sample)

    def remove_sample(self, sample_or_id):
        """Removes the given sample from the dataset.

        If reference to a sample exists in memory, the sample object will be
        updated such that ``sample.in_dataset == False``.

        Args:
            sample_or_id: the :class:`fiftyone.core.sample.Sample` or sample
                ID to remove
        """
        if not isinstance(sample_or_id, fos.Sample):
            sample_id = sample_or_id
        else:
            sample_id = sample_or_id.id

        self._sample_collection.delete_one({"_id": ObjectId(sample_id)})

        fos.Sample._reset_backing_docs(
            collection_name=self._sample_collection_name,
            sample_ids=[sample_id],
        )

    def remove_samples(self, samples_or_ids):
        """Removes the given samples from the dataset.

        If reference to a sample exists in memory, the sample object will be
        updated such that ``sample.in_dataset == False``.

        Args:
            samples: an iterable of :class:`fiftyone.core.sample.Sample`
                instances or sample IDs. For example, ``samples`` may be a
                :class:`fiftyone.core.views.DatasetView`
        """
        sample_ids = [
            sample_or_id.id
            if isinstance(sample_or_id, fos.Sample)
            else sample_or_id
            for sample_or_id in samples_or_ids
        ]

        sample_object_ids = [ObjectId(id) for id in sample_ids]
        self._sample_collection.delete_many(
            {"_id": {"$in": sample_object_ids}}
        )

        fos.Sample._reset_backing_docs(
            collection_name=self._sample_collection_name, sample_ids=sample_ids
        )

    def clone_field(self, field_name, new_field_name, samples=None):
        """Clones the field values of the samples into a new field of this
        dataset.

        Any samples in ``samples`` that are not in this dataset (i.e., their
        sample ID does not match any samples in this dataset) are skipped.

        The fields of the input samples are **deep copied**.

        Args:
            field_name: the field name to clone
            new_field_name: the new field name to populate
            samples (None): an iterable of :class:`fiftyone.core.sample.Sample`
                instances whose fields to clone. For example, ``samples`` may
                be a :class:`fiftyone.core.views.DatasetView`. By default, this
                dataset itself is used

        Returns:
            tuple of

            -   num_cloned: the number of samples that were cloned
            -   num_skipped: the number of samples that were skipped
        """
        if samples is None:
            samples = self

        num_cloned = 0
        num_skipped = 0
        with fou.ProgressBar() as pb:
            for sample in pb(samples):
                try:
                    _sample = self[sample.id]
                except KeyError:
                    num_skipped += 1
                    continue

                _sample[new_field_name] = deepcopy(sample[field_name])
                _sample.save()
                num_cloned += 1

        return num_cloned, num_skipped

    def rename_field(self, field_name, new_field_name):
        """Renames the sample field to the given new name.

        Args:
            field_name: the field name
            new_field_name: the new field name
        """
        self._sample_doc_cls.rename_field(field_name, new_field_name)
        fos.Sample._rename_field(
            self._sample_collection_name, field_name, new_field_name
        )

    def save(self):
        """Saves dataset-level information such as its ``info`` to the
        database.
        """
        self._doc.save()

    def clone(self, name=None):
        """Creates a clone of the dataset containing deep copies of all samples
        and dataset-level information in this dataset.

        Args:
            name (None): a name for the cloned dataset. By default,
                :func:`get_default_dataset_name` is used

        Returns:
            a :class:`Dataset`
        """
        if name is None:
            name = get_default_dataset_name()

        if dataset_exists(name):
            raise ValueError("Dataset '%s' already exists" % name)

        # Make a unique, permanent name for this sample collection
        sample_collection_name = _make_sample_collection_name()

        # Clone the samples
        clone_pipeline = [
            {"$match": {}},
            {"$out": sample_collection_name},
        ]
        self._sample_collection.aggregate(clone_pipeline)

        # Clone the dataset document
        self._doc.reload("sample_fields")
        dataset_doc = deepcopy(self._doc)
        dataset_doc.name = name
        dataset_doc.sample_collection_name = sample_collection_name
        dataset_doc.save()

        return load_dataset(name=name)

    def clear(self):
        """Removes all samples from the dataset.

        If reference to a sample exists in memory, the sample object will be
        updated such that ``sample.in_dataset == False``.
        """
        if self.media_type == fom.VIDEO:
            self._frame_doc_cls.drop_collection()
            fos.Sample._reset_all_backing_docs(self._frames_collection_name)
        self._sample_doc_cls.drop_collection()
        fos.Sample._reset_all_backing_docs(self._sample_collection_name)

    def delete(self):
        """Deletes the dataset.

        Once deleted, only the ``name`` and ``deleted`` attributes of a dataset
        may be accessed.

        If reference to a sample exists in memory, the sample object will be
        updated such that ``sample.in_dataset == False``.
        """
        self.clear()
        self._doc.delete()
        self._deleted = True

    def add_dir(
        self,
        dataset_dir,
        dataset_type,
        label_field="ground_truth",
        tags=None,
        expand_schema=True,
        add_info=True,
        **kwargs
    ):
        """Adds the contents of the given directory to the dataset.

        See :doc:`this guide </user_guide/dataset_creation/datasets>` for
        descriptions of available dataset types.

        Args:
            dataset_dir: the dataset directory
            dataset_type (None): the
                :class:`fiftyone.types.dataset_types.Dataset` type of the
                dataset in ``dataset_dir``
            label_field ("ground_truth"): the name of the field to use for the
                labels (if applicable)
            tags (None): an optional list of tags to attach to each sample
            expand_schema (True): whether to dynamically add new sample fields
                encountered to the dataset schema. If False, an error is raised
                if a sample's schema is not a subset of the dataset schema
            add_info (True): whether to add dataset info from the importer (if
                any) to the dataset's ``info``
            **kwargs: optional keyword arguments to pass to the constructor of
                the :class:`fiftyone.utils.data.importers.DatasetImporter` for
                the specified ``dataset_type`` via the syntax
                ``DatasetImporter(dataset_dir, **kwargs)``

        Returns:
            a list of IDs of the samples that were added to the dataset
        """
        if inspect.isclass(dataset_type):
            dataset_type = dataset_type()

        # If the input dataset contains TFRecords, they must be unpacked into a
        # temporary directory during conversion
        if (
            isinstance(
                dataset_type,
                (
                    fot.TFImageClassificationDataset,
                    fot.TFObjectDetectionDataset,
                ),
            )
            and "images_dir" not in kwargs
        ):
            images_dir = get_default_dataset_dir(self.name)
            logger.info("Unpacking images to '%s'", images_dir)
            kwargs["images_dir"] = images_dir

        dataset_importer_cls = dataset_type.get_dataset_importer_cls()

        try:
            dataset_importer = dataset_importer_cls(dataset_dir, **kwargs)
        except Exception as e:
            importer_name = dataset_importer_cls.__name__
            raise ValueError(
                "Failed to construct importer using syntax "
                "%s(dataset_dir, **kwargs); you may need to supply mandatory "
                "arguments to the constructor via `kwargs`. Please consult "
                "the documentation of `%s` to learn more"
                % (importer_name, etau.get_class_name(dataset_importer_cls))
            ) from e

        return self.add_importer(
            dataset_importer,
            label_field=label_field,
            tags=tags,
            expand_schema=expand_schema,
            add_info=add_info,
        )

    def add_importer(
        self,
        dataset_importer,
        label_field="ground_truth",
        tags=None,
        expand_schema=True,
        add_info=True,
    ):
        """Adds the samples from the given
        :class:`fiftyone.utils.data.importers.DatasetImporter` to the dataset.

        See :ref:`this guide <custom-dataset-importer>` for more details about
        importing datasets in custom formats by defining your own
        :class:`DatasetImporter <fiftyone.utils.data.importers.DatasetImporter>`.

        Args:
            dataset_importer: a
                :class:`fiftyone.utils.data.importers.DatasetImporter`
            label_field ("ground_truth"): the name of the field to use for the
                labels (if applicable)
            tags (None): an optional list of tags to attach to each sample
            expand_schema (True): whether to dynamically add new sample fields
                encountered to the dataset schema. If False, an error is raised
                if a sample's schema is not a subset of the dataset schema
            add_info (True): whether to add dataset info from the importer (if
                any) to the dataset's ``info``

        Returns:
            a list of IDs of the samples that were added to the dataset
        """
        return foud.import_samples(
            self,
            dataset_importer,
            label_field=label_field,
            tags=tags,
            expand_schema=expand_schema,
            add_info=add_info,
        )

    def add_images(self, samples, sample_parser, tags=None):
        """Adds the given images to the dataset.

        This operation does not read the images.

        See :ref:`this guide <custom-sample-parser>` for more details about
        adding images to a dataset by defining your own
        :class:`UnlabeledImageSampleParser <fiftyone.utils.data.parsers.UnlabeledImageSampleParser>`.

        Args:
            samples: an iterable of samples
            sample_parser: a
                :class:`fiftyone.utils.data.parsers.UnlabeledImageSampleParser`
                instance to use to parse the samples
            tags (None): an optional list of tags to attach to each sample

        Returns:
            a list of IDs of the samples that were added to the dataset
        """
        return foud.add_images(self, samples, sample_parser, tags=tags)

    def add_labeled_images(
        self,
        samples,
        sample_parser,
        label_field="ground_truth",
        tags=None,
        expand_schema=True,
    ):
        """Adds the given labeled images to the dataset.

        This operation will iterate over all provided samples, but the images
        will not be read (unless the sample parser requires it in order to
        compute image metadata).

        See :ref:`this guide <custom-sample-parser>` for more details about
        adding labeled images to a dataset by defining your own
        :class:`LabeledImageSampleParser <fiftyone.utils.data.parsers.LabeledImageSampleParser>`.

        Args:
            samples: an iterable of samples
            sample_parser: a
                :class:`fiftyone.utils.data.parsers.LabeledImageSampleParser`
                instance to use to parse the samples
            label_field ("ground_truth"): the name of the field to use for the
                labels
            tags (None): an optional list of tags to attach to each sample
            expand_schema (True): whether to dynamically add new sample fields
                encountered to the dataset schema. If False, an error is raised
                if a sample's schema is not a subset of the dataset schema

        Returns:
            a list of IDs of the samples that were added to the dataset
        """
        return foud.add_labeled_images(
            self,
            samples,
            sample_parser,
            label_field=label_field,
            tags=tags,
            expand_schema=expand_schema,
        )

    def add_images_dir(self, images_dir, tags=None, recursive=True):
        """Adds the given directory of images to the dataset.

        See :class:`fiftyone.types.dataset_types.ImageDirectory` for format
        details. In particular, note that files with non-image MIME types are
        omitted.

        This operation does not read the images.

        Args:
            images_dir: a directory of images
            tags (None): an optional list of tags to attach to each sample
            recursive (True): whether to recursively traverse subdirectories

        Returns:
            a list of IDs of the samples in the dataset
        """
        image_paths = foud.parse_images_dir(images_dir, recursive=recursive)
        sample_parser = foud.ImageSampleParser()
        return self.add_images(image_paths, sample_parser, tags=tags)

    def add_images_patt(self, images_patt, tags=None):
        """Adds the given glob pattern of images to the dataset.

        This operation does not read the images.

        Args:
            images_patt: a glob pattern of images like
                ``/path/to/images/*.jpg``
            tags (None): an optional list of tags to attach to each sample

        Returns:
            a list of IDs of the samples in the dataset
        """
        image_paths = etau.get_glob_matches(images_patt)
        sample_parser = foud.ImageSampleParser()
        return self.add_images(image_paths, sample_parser, tags=tags)

    def ingest_images(
        self,
        samples,
        sample_parser,
        tags=None,
        dataset_dir=None,
        image_format=None,
    ):
        """Ingests the given iterable of images into the dataset.

        The images are read in-memory and written to ``dataset_dir``.

        See :ref:`this guide <custom-sample-parser>` for more details about
        ingesting images into a dataset by defining your own
        :class:`UnlabeledImageSampleParser <fiftyone.utils.data.parsers.UnlabeledImageSampleParser>`.

        Args:
            samples: an iterable of samples
            sample_parser: a
                :class:`fiftyone.utils.data.parsers.UnlabeledImageSampleParser`
                instance to use to parse the samples
            tags (None): an optional list of tags to attach to each sample
            dataset_dir (None): the directory in which the images will be
                written. By default, :func:`get_default_dataset_dir` is used
            image_format (None): the image format to use to write the images to
                disk. By default, ``fiftyone.config.default_image_ext`` is used

        Returns:
            a list of IDs of the samples in the dataset
        """
        if dataset_dir is None:
            dataset_dir = get_default_dataset_dir(self.name)

        dataset_ingestor = foud.UnlabeledImageDatasetIngestor(
            dataset_dir, samples, sample_parser, image_format=image_format,
        )

        return self.add_importer(dataset_ingestor, tags=tags)

    def ingest_labeled_images(
        self,
        samples,
        sample_parser,
        label_field="ground_truth",
        tags=None,
        expand_schema=True,
        dataset_dir=None,
        skip_unlabeled=False,
        image_format=None,
    ):
        """Ingests the given iterable of labeled image samples into the
        dataset.

        The images are read in-memory and written to ``dataset_dir``.

        See :ref:`this guide <custom-sample-parser>` for more details about
        ingesting labeled images into a dataset by defining your own
        :class:`LabeledImageSampleParser <fiftyone.utils.data.parsers.LabeledImageSampleParser>`.

        Args:
            samples: an iterable of samples
            sample_parser: a
                :class:`fiftyone.utils.data.parsers.LabeledImageSampleParser`
                instance to use to parse the samples
            label_field ("ground_truth"): the name of the field to use for the
                labels
            tags (None): an optional list of tags to attach to each sample
            expand_schema (True): whether to dynamically add new sample fields
                encountered to the dataset schema. If False, an error is raised
                if the sample's schema is not a subset of the dataset schema
            dataset_dir (None): the directory in which the images will be
                written. By default, :func:`get_default_dataset_dir` is used
            skip_unlabeled (False): whether to skip unlabeled images when
                importing
            image_format (None): the image format to use to write the images to
                disk. By default, ``fiftyone.config.default_image_ext`` is used

        Returns:
            a list of IDs of the samples in the dataset
        """
        if dataset_dir is None:
            dataset_dir = get_default_dataset_dir(self.name)

        dataset_ingestor = foud.LabeledImageDatasetIngestor(
            dataset_dir,
            samples,
            sample_parser,
            skip_unlabeled=skip_unlabeled,
            image_format=image_format,
        )

        return self.add_importer(
            dataset_ingestor,
            label_field=label_field,
            tags=tags,
            expand_schema=expand_schema,
        )

    def add_videos(self, samples, sample_parser, tags=None):
        """Adds the given videos to the dataset.

        This operation does not read the images.

        See :ref:`this guide <custom-sample-parser>` for more details about
        adding videos to a dataset by defining your own
        :class:`UnlabeledVideoSampleParser <fiftyone.utils.data.parsers.UnlabeledVideoSampleParser>`.

        Args:
            samples: an iterable of samples
            sample_parser: a
                :class:`fiftyone.utils.data.parsers.UnlabeledVideoSampleParser`
                instance to use to parse the samples
            tags (None): an optional list of tags to attach to each sample

        Returns:
            a list of IDs of the samples that were added to the dataset
        """
        return foud.add_videos(self, samples, sample_parser, tags=tags)

    def add_labeled_videos(
        self, samples, sample_parser, tags=None, expand_schema=True,
    ):
        """Adds the given labeled videos to the dataset.

        This operation will iterate over all provided samples, but the videos
        will not be read/decoded/etc.

        See :ref:`this guide <custom-sample-parser>` for more details about
        adding labeled videos to a dataset by defining your own
        :class:`LabeledVideoSampleParser <fiftyone.utils.data.parsers.LabeledVideoSampleParser>`.

        Args:
            samples: an iterable of samples
            sample_parser: a
                :class:`fiftyone.utils.data.parsers.LabeledVideoSampleParser`
                instance to use to parse the samples
            tags (None): an optional list of tags to attach to each sample
            expand_schema (True): whether to dynamically add new sample fields
                encountered to the dataset schema. If False, an error is raised
                if a sample's schema is not a subset of the dataset schema

        Returns:
            a list of IDs of the samples that were added to the dataset
        """
        return foud.add_labeled_videos(
            self,
            samples,
            sample_parser,
            tags=tags,
            expand_schema=expand_schema,
        )

    def add_videos_dir(self, videos_dir, tags=None, recursive=True):
        """Adds the given directory of videos to the dataset.

        See :class:`fiftyone.types.dataset_types.VideoDirectory` for format
        details. In particular, note that files with non-video MIME types are
        omitted.

        This operation does not read/decode the videos.

        Args:
            videos_dir: a directory of videos
            tags (None): an optional list of tags to attach to each sample
            recursive (True): whether to recursively traverse subdirectories

        Returns:
            a list of IDs of the samples in the dataset
        """
        video_paths = foud.parse_videos_dir(videos_dir, recursive=recursive)
        sample_parser = foud.VideoSampleParser()
        return self.add_videos(video_paths, sample_parser, tags=tags)

    def add_videos_patt(self, videos_patt, tags=None):
        """Adds the given glob pattern of videos to the dataset.

        This operation does not read/decode the videos.

        Args:
            videos_patt: a glob pattern of videos like
                ``/path/to/videos/*.mp4``
            tags (None): an optional list of tags to attach to each sample

        Returns:
            a list of IDs of the samples in the dataset
        """
        video_paths = etau.get_glob_matches(videos_patt)
        sample_parser = foud.VideoSampleParser()
        return self.add_videos(video_paths, sample_parser, tags=tags)

    def ingest_videos(
        self, samples, sample_parser, tags=None, dataset_dir=None,
    ):
        """Ingests the given iterable of videos into the dataset.

        The videos are copied to ``dataset_dir``.

        See :ref:`this guide <custom-sample-parser>` for more details about
        ingesting videos into a dataset by defining your own
        :class:`UnlabeledVideoSampleParser <fiftyone.utils.data.parsers.UnlabeledVideoSampleParser>`.

        Args:
            samples: an iterable of samples
            sample_parser: a
                :class:`fiftyone.utils.data.parsers.UnlabeledVideoSampleParser`
                instance to use to parse the samples
            tags (None): an optional list of tags to attach to each sample
            dataset_dir (None): the directory in which the videos will be
                written. By default, :func:`get_default_dataset_dir` is used

        Returns:
            a list of IDs of the samples in the dataset
        """
        if dataset_dir is None:
            dataset_dir = get_default_dataset_dir(self.name)

        dataset_ingestor = foud.UnlabeledVideoDatasetIngestor(
            dataset_dir, samples, sample_parser
        )

        return self.add_importer(dataset_ingestor, tags=tags)

    def ingest_labeled_videos(
        self,
        samples,
        sample_parser,
        tags=None,
        expand_schema=True,
        dataset_dir=None,
        skip_unlabeled=False,
    ):
        """Ingests the given iterable of labeled video samples into the
        dataset.

        The videos are copied to ``dataset_dir``.

        See :ref:`this guide <custom-sample-parser>` for more details about
        ingesting labeled videos into a dataset by defining your own
        :class:`LabeledVideoSampleParser <fiftyone.utils.data.parsers.LabeledVideoSampleParser>`.

        Args:
            samples: an iterable of samples
            sample_parser: a
                :class:`fiftyone.utils.data.parsers.LabeledVideoSampleParser`
                instance to use to parse the samples
            tags (None): an optional list of tags to attach to each sample
            expand_schema (True): whether to dynamically add new sample fields
                encountered to the dataset schema. If False, an error is raised
                if the sample's schema is not a subset of the dataset schema
            dataset_dir (None): the directory in which the videos will be
                written. By default, :func:`get_default_dataset_dir` is used
            skip_unlabeled (False): whether to skip unlabeled videos when
                importing

        Returns:
            a list of IDs of the samples in the dataset
        """
        if dataset_dir is None:
            dataset_dir = get_default_dataset_dir(self.name)

        dataset_ingestor = foud.LabeledVideoDatasetIngestor(
            dataset_dir, samples, sample_parser, skip_unlabeled=skip_unlabeled,
        )

        return self.add_importer(
            dataset_ingestor, tags=tags, expand_schema=expand_schema
        )

    @classmethod
    def from_dir(
        cls,
        dataset_dir,
        dataset_type,
        name=None,
        label_field="ground_truth",
        tags=None,
        **kwargs
    ):
        """Creates a :class:`Dataset` from the contents of the given directory.

        See :doc:`this guide </user_guide/dataset_creation/datasets>` for
        descriptions of available dataset types.

        Args:
            dataset_dir: the dataset directory
            dataset_type: the :class:`fiftyone.types.dataset_types.Dataset`
                type of the dataset in ``dataset_dir``
            name (None): a name for the dataset. By default,
                :func:`get_default_dataset_name` is used
            label_field ("ground_truth"): the name of the field to use for the
                labels (if applicable)
            tags (None): an optional list of tags to attach to each sample
            **kwargs: optional keyword arguments to pass to the constructor of
                the :class:`fiftyone.utils.data.importers.DatasetImporter` for
                the specified ``dataset_type`` via the syntax
                ``DatasetImporter(dataset_dir, **kwargs)``

        Returns:
            a :class:`Dataset`
        """
        dataset = cls(name)
        dataset.add_dir(
            dataset_dir,
            dataset_type,
            label_field=label_field,
            tags=tags,
            **kwargs,
        )
        return dataset

    @classmethod
    def from_importer(
        cls, dataset_importer, name=None, label_field="ground_truth", tags=None
    ):
        """Creates a :class:`Dataset` by importing the samples in the given
        :class:`fiftyone.utils.data.importers.DatasetImporter`.

        See :ref:`this guide <custom-dataset-importer>` for more details about
        providing a custom
        :class:`DatasetImporter <fiftyone.utils.data.importers.DatasetImporter>`
        to import datasets into FiftyOne.

        Args:
            dataset_importer: a
                :class:`fiftyone.utils.data.importers.DatasetImporter`
            name (None): a name for the dataset. By default,
                :func:`get_default_dataset_name` is used
            label_field ("ground_truth"): the name of the field to use for the
                labels (if applicable)
            tags (None): an optional list of tags to attach to each sample

        Returns:
            a :class:`Dataset`
        """
        dataset = cls(name)
        dataset.add_importer(
            dataset_importer, label_field=label_field, tags=tags
        )
        return dataset

    @classmethod
    def from_images(cls, samples, sample_parser, name=None, tags=None):
        """Creates a :class:`Dataset` from the given images.

        This operation does not read the images.

        See :ref:`this guide <custom-sample-parser>` for more details about
        providing a custom
        :class:`UnlabeledImageSampleParser <fiftyone.utils.data.parsers.UnlabeledImageSampleParser>`
        to load image samples into FiftyOne.

        Args:
            samples: an iterable of samples
            sample_parser: a
                :class:`fiftyone.utils.data.parsers.UnlabeledImageSampleParser`
                instance to use to parse the samples
            name (None): a name for the dataset. By default,
                :func:`get_default_dataset_name` is used
            tags (None): an optional list of tags to attach to each sample

        Returns:
            a :class:`Dataset`
        """
        dataset = cls(name)
        dataset.add_images(samples, sample_parser, tags=tags)
        return dataset

    @classmethod
    def from_labeled_images(
        cls,
        samples,
        sample_parser,
        name=None,
        label_field="ground_truth",
        tags=None,
    ):
        """Creates a :class:`Dataset` from the given labeled images.

        This operation will iterate over all provided samples, but the images
        will not be read.

        See :ref:`this guide <custom-sample-parser>` for more details about
        providing a custom
        :class:`LabeledImageSampleParser <fiftyone.utils.data.parsers.LabeledImageSampleParser>`
        to load labeled image samples into FiftyOne.

        Args:
            samples: an iterable of samples
            sample_parser: a
                :class:`fiftyone.utils.data.parsers.LabeledImageSampleParser`
                instance to use to parse the samples
            name (None): a name for the dataset. By default,
                :func:`get_default_dataset_name` is used
            label_field ("ground_truth"): the name of the field to use for the
                labels
            tags (None): an optional list of tags to attach to each sample

        Returns:
            a :class:`Dataset`
        """
        dataset = cls(name)
        dataset.add_labeled_images(
            samples, sample_parser, label_field=label_field, tags=tags,
        )
        return dataset

    @classmethod
    def from_images_dir(cls, images_dir, name=None, tags=None, recursive=True):
        """Creates a :class:`Dataset` from the given directory of images.

        This operation does not read the images.

        Args:
            images_dir: a directory of images
            name (None): a name for the dataset. By default,
                :func:`get_default_dataset_name` is used
            tags (None): an optional list of tags to attach to each sample
            recursive (True): whether to recursively traverse subdirectories

        Returns:
            a :class:`Dataset`
        """
        dataset = cls(name)
        dataset.add_images_dir(images_dir, tags=tags, recursive=recursive)
        return dataset

    @classmethod
    def from_images_patt(cls, images_patt, name=None, tags=None):
        """Creates a :class:`Dataset` from the given glob pattern of images.

        This operation does not read the images.

        Args:
            images_patt: a glob pattern of images like
                ``/path/to/images/*.jpg``
            name (None): a name for the dataset. By default,
                :func:`get_default_dataset_name` is used
            tags (None): an optional list of tags to attach to each sample

        Returns:
            a :class:`Dataset`
        """
        dataset = cls(name)
        dataset.add_images_patt(images_patt, tags=tags)
        return dataset

    @classmethod
    def from_videos(cls, samples, sample_parser, name=None, tags=None):
        """Creates a :class:`Dataset` from the given videos.

        This operation does not read/decode the videos.

        See :ref:`this guide <custom-sample-parser>` for more details about
        providing a custom
        :class:`UnlabeledVideoSampleParser <fiftyone.utils.data.parsers.UnlabeledVideoSampleParser>`
        to load video samples into FiftyOne.

        Args:
            samples: an iterable of samples
            sample_parser: a
                :class:`fiftyone.utils.data.parsers.UnlabeledVideoSampleParser`
                instance to use to parse the samples
            name (None): a name for the dataset. By default,
                :func:`get_default_dataset_name` is used
            tags (None): an optional list of tags to attach to each sample

        Returns:
            a :class:`Dataset`
        """
        dataset = cls(name)
        dataset.add_videos(samples, sample_parser, tags=tags)
        return dataset

    @classmethod
    def from_labeled_videos(
        cls, samples, sample_parser, name=None, tags=None,
    ):
        """Creates a :class:`Dataset` from the given labeled videos.

        This operation will iterate over all provided samples, but the videos
        will not be read/decoded/etc.

        See :ref:`this guide <custom-sample-parser>` for more details about
        providing a custom
        :class:`LabeledVideoSampleParser <fiftyone.utils.data.parsers.LabeledVideoSampleParser>`
        to load labeled video samples into FiftyOne.

        Args:
            samples: an iterable of samples
            sample_parser: a
                :class:`fiftyone.utils.data.parsers.LabeledVideoSampleParser`
                instance to use to parse the samples
            name (None): a name for the dataset. By default,
                :func:`get_default_dataset_name` is used
            tags (None): an optional list of tags to attach to each sample

        Returns:
            a :class:`Dataset`
        """
        dataset = cls(name)
        dataset.add_labeled_videos(samples, sample_parser, tags=tags)
        return dataset

    @classmethod
    def from_videos_dir(cls, videos_dir, name=None, tags=None, recursive=True):
        """Creates a :class:`Dataset` from the given directory of videos.

        This operation does not read/decode the videos.

        Args:
            videos_dir: a directory of videos
            name (None): a name for the dataset. By default,
                :func:`get_default_dataset_name` is used
            tags (None): an optional list of tags to attach to each sample
            recursive (True): whether to recursively traverse subdirectories

        Returns:
            a :class:`Dataset`
        """
        dataset = cls(name)
        dataset.add_videos_dir(videos_dir, tags=tags, recursive=recursive)
        return dataset

    @classmethod
    def from_videos_patt(cls, videos_patt, name=None, tags=None):
        """Creates a :class:`Dataset` from the given glob pattern of videos.

        This operation does not read/decode the videos.

        Args:
            videos_patt: a glob pattern of videos like
                ``/path/to/videos/*.mp4``
            name (None): a name for the dataset. By default,
                :func:`get_default_dataset_name` is used
            tags (None): an optional list of tags to attach to each sample

        Returns:
            a :class:`Dataset`
        """
        dataset = cls(name)
        dataset.add_videos_patt(videos_patt, tags=tags)
        return dataset

    def aggregate(self, pipeline=None):
        """Calls the current MongoDB aggregation pipeline on the dataset.

        Args:
            pipeline (None): an optional aggregation pipeline (list of dicts)
                to aggregate on

        Returns:
            an iterable over the aggregation result
        """
        if pipeline is None:
            pipeline = []

        return self._sample_collection.aggregate(pipeline, allowDiskUse=True)

    def _serialize(self):
        """Serializes the dataset.

        Returns:
            a JSON representation of the dataset
        """
        return {"name": self.name, "media_type": self.media_type}

    @classmethod
    def from_dict(cls, d, name=None, rel_dir=None):
        """Loads a :class:`Dataset` from a JSON dictionary generated by
        :func:`fiftyone.core.collections.SampleCollection.to_dict`.

        The JSON dictionary can contain an export of any
        :class:`fiftyone.core.collections.SampleCollection`, e.g.,
        :class:`Dataset` or :class:`fiftyone.core.view.DatasetView`.

        Args:
            d: a JSON dictionary
            name (None): a name for the new dataset. By default, ``d["name"]``
                is used
            rel_dir (None): a relative directory to prepend to the ``filepath``
                of each sample, if the filepath is not absolute (begins with a
                path separator). The path is converted to an absolute path
                (if necessary) via
                ``os.path.abspath(os.path.expanduser(rel_dir))``

        Returns:
            a :class:`Dataset`
        """
        if name is None:
            name = d["name"]

        if rel_dir is not None:
            rel_dir = os.path.abspath(os.path.expanduser(rel_dir))

        def parse_sample(sd):
            if rel_dir and not sd["filepath"].startswith(os.path.sep):
                sd["filepath"] = os.path.join(rel_dir, sd["filepath"])

            return fos.Sample.from_dict(sd)

        dataset = cls(name)

        # Apply schema
        dataset._apply_field_schema(d["sample_fields"])

        # Add samples
        samples = d["samples"]
        num_samples = len(samples)
        _samples = map(parse_sample, d["samples"])
        dataset.add_samples(
            _samples, expand_schema=False, num_samples=num_samples
        )

        return dataset

    @classmethod
    def from_json(cls, path_or_str, name=None, rel_dir=None):
        """Loads a :class:`Dataset` from JSON generated by
        :func:`fiftyone.core.collections.SampleCollection.write_json` or
        :func:`fiftyone.core.collections.SampleCollection.to_json`.

        The JSON file can contain an export of any
        :class:`fiftyone.core.collections.SampleCollection`, e.g.,
        :class:`Dataset` or :class:`fiftyone.core.view.DatasetView`.

        Args:
            path_or_str: the path to a JSON file on disk or a JSON string
            name (None): a name for the new dataset. By default, ``d["name"]``
                is used
            rel_dir (None): a relative directory to prepend to the ``filepath``
                of each sample, if the filepath is not absolute (begins with a
                path separator). The path is converted to an absolute path
                (if necessary) via
                ``os.path.abspath(os.path.expanduser(rel_dir))``

        Returns:
            a :class:`Dataset`
        """
        d = etas.load_json(path_or_str)
        return cls.from_dict(d, name=name, rel_dir=rel_dir)

    def _add_view_stage(self, stage):
        return self.view().add_stage(stage)

    @property
    def _sample_collection_name(self):
        return self._sample_doc_cls._meta["collection"]

    @property
    def _sample_collection(self):
        return foo.get_db_conn()[self._sample_collection_name]

    @property
<<<<<<< HEAD
    def _indexes(self):
        index_info = self._sample_collection.index_information()
        return [k["key"][0][0] for k in index_info.values()]
=======
    def _frames_collection_name(self):
        return "frames." + self._sample_collection_name

    @property
    def _frames_collection(self):
        return foo.get_db_conn()[self._frames_collection_name]
>>>>>>> 0e879cb3

    def _apply_field_schema(self, new_fields):
        curr_fields = self.get_field_schema()
        for field_name, field_str in new_fields.items():
            if field_name in curr_fields:
                # Ensure that existing field matches the requested field
                _new_field_str = str(field_str)
                _curr_field_str = str(curr_fields[field_name])
                if _new_field_str != _curr_field_str:
                    raise ValueError(
                        "Existing field %s=%s does not match new field type %s"
                        % (field_name, _curr_field_str, _new_field_str)
                    )
            else:
                # Add new sample field
                ftype, embedded_doc_type, subfield = fof.parse_field_str(
                    field_str
                )
                self.add_sample_field(
                    field_name,
                    ftype,
                    embedded_doc_type=embedded_doc_type,
                    subfield=subfield,
                )

    def _ensure_label_field(self, label_field, label_cls):
        if label_field not in self.get_field_schema():
            self.add_sample_field(
                label_field,
                fof.EmbeddedDocumentField,
                embedded_doc_type=label_cls,
            )

    def _expand_schema(self, samples):
        fields = self.get_field_schema(include_private=True)
        frames_fields = self.get_frames_field_schema(include_private=True)
        for sample in samples:
            for field_name in sample.to_mongo_dict():
                if field_name == "_id":
                    continue

                if field_name == "frames":
                    if self.media_type is None:
                        self.media_type = fom.VIDEO
                    for frame_number in sample[field_name]:
                        frame_obj = sample[field_name][frame_number]
                        for frame_field_name in frame_obj.to_mongo_dict():
                            if frame_field_name not in frames_fields:
                                self._frame_doc_cls.add_implied_field(
                                    frame_field_name,
                                    frame_obj[frame_field_name],
                                )
                                frames_fields = self.get_frames_field_schema(
                                    include_private=True
                                )

                if field_name not in fields:
                    self._sample_doc_cls.add_implied_field(
                        field_name,
                        sample[field_name],
                        frame_doc_cls=self._frame_doc_cls,
                    )
                    fields = self.get_field_schema(include_private=True)

    def _sample_dict_to_doc(self, d):
        return self._sample_doc_cls.from_dict(d, extended=False)

    def _to_fields_str(self, field_schema):
        max_len = max([len(field_name) for field_name in field_schema]) + 1
        return "\n".join(
            "    %s %s" % ((field_name + ":").ljust(max_len), str(field))
            for field_name, field in field_schema.items()
        )

    def _validate_sample(self, sample):
        fields = self.get_field_schema(include_private=True)

        non_existest_fields = {
            fn for fn in sample.field_names if fn not in fields
        }

        if self.media_type is None:
            self.media_type = sample.media_type
            if self.media_type == fom.VIDEO:
                self._sample_doc_cls.add_field(
                    "frames",
                    fof.FramesField(
                        frame_doc_cls=self._frame_doc_cls
                    ).__class__,
                    frame_doc_cls=self._frame_doc_cls,
                )
        elif self.media_type != sample.media_type:
            raise fom.MediaTypeError(
                "Sample media type '%s' does not match dataset media type '%s'"
                % (sample.media_type, self.media_type)
            )

        if non_existest_fields:
            msg = "The fields %s do not exist on the dataset '%s'" % (
                non_existest_fields,
                self.name,
            )
            raise FieldDoesNotExist(msg)

        for field_name, value in sample.iter_fields():
            field = fields[field_name]
            if field_name == "frames" and self.media_type == fom.VIDEO:
                continue
            if value is None and field.null:
                continue

            field.validate(value)


class DoesNotExistError(Exception):
    """Exception raised when a dataset that does not exist is encountered."""

    pass


class _DatasetInfoRepr(reprlib.Repr):
    def repr_BaseList(self, obj, level):
        return self.repr_list(obj, level)

    def repr_BaseDict(self, obj, level):
        return self.repr_dict(obj, level)


_info_repr = _DatasetInfoRepr()
_info_repr.maxlevel = 2
_info_repr.maxdict = 3
_info_repr.maxlist = 3
_info_repr.maxtuple = 3
_info_repr.maxset = 3
_info_repr.maxstring = 63
_info_repr.maxother = 63


def _create_dataset(name, persistent=False, media_type=None):
    # Ensure dataset with given `name` does not already exist
    if dataset_exists(name):
        raise ValueError(
            (
                "Dataset '%s' already exists; use `fiftyone.load_dataset()` "
                "to load an existing dataset"
            )
            % name
        )

    # Make a unique, permanent name for this sample collection
    sample_collection_name = _make_sample_collection_name()

    # Create SampleDocument class for this dataset
    frame_doc_cls = _create_frame_document_cls(
        "frames." + sample_collection_name
    )
    sample_doc_cls = _create_sample_document_cls(sample_collection_name)

    # Create DatasetDocument for this dataset
    dataset_doc = foo.DatasetDocument(
        media_type=media_type,
        name=name,
        sample_collection_name=sample_collection_name,
        persistent=persistent,
        sample_fields=foo.SampleFieldDocument.list_from_field_schema(
            sample_doc_cls.get_field_schema(include_private=True)
        ),
    )
    dataset_doc.save()

    # Create indexes
    conn = foo.get_db_conn()
    collection = conn[sample_collection_name]
    collection.create_index("filepath", unique=True)

    return dataset_doc, sample_doc_cls, frame_doc_cls


def _make_sample_collection_name():
    conn = foo.get_db_conn()
    now = datetime.datetime.now()
    name = "samples." + now.strftime("%Y.%m.%d.%H.%M.%S")
    if name in conn.list_collection_names():
        name = "samples." + now.strftime("%Y.%m.%d.%H.%M.%S.%f")

    return name


def _create_sample_document_cls(sample_collection_name):
    return type(sample_collection_name, (foo.DatasetSampleDocument,), {})


def _create_frame_document_cls(frame_collection_name):
    return type(frame_collection_name, (foo.DatasetFrameSampleDocument,), {})


def _load_dataset(name):
    # Load DatasetDocument for dataset
    try:
        # pylint: disable=no-member
        dataset_doc = foo.DatasetDocument.objects.get(name=name)
    except DoesNotExist:
        raise DoesNotExistError("Dataset '%s' not found" % name)

    # Create SampleDocument class for this dataset
    sample_doc_cls = _create_sample_document_cls(
        dataset_doc.sample_collection_name
    )

    frame_doc_cls = _create_frame_document_cls(
        "frames." + dataset_doc.sample_collection_name
    )

    is_video = dataset_doc.media_type == fom.VIDEO

    # Populate sample field schema
    kwargs = {}
    default_fields = Dataset.get_default_sample_fields(include_private=True)

    if is_video:
        for frame_field in dataset_doc.frame_fields:
            subfield = (
                etau.get_class(frame_field.subfield)
                if frame_field.subfield
                else None
            )
            embedded_doc_type = (
                etau.get_class(frame_field.embedded_doc_type)
                if frame_field.embedded_doc_type
                else None
            )
            frame_doc_cls.add_field(
                frame_field.name,
                etau.get_class(frame_field.ftype),
                subfield=subfield,
                embedded_doc_type=embedded_doc_type,
                save=False,
            )

    for sample_field in dataset_doc.sample_fields:
        if sample_field.name in default_fields:
            continue

        subfield = (
            etau.get_class(sample_field.subfield)
            if sample_field.subfield
            else None
        )
        embedded_doc_type = (
            etau.get_class(sample_field.embedded_doc_type)
            if sample_field.embedded_doc_type
            else None
        )

        if sample_field.name == "frames":
            kwargs["frame_doc_cls"] = frame_doc_cls

        sample_doc_cls.add_field(
            sample_field.name,
            etau.get_class(sample_field.ftype),
            subfield=subfield,
            embedded_doc_type=embedded_doc_type,
            save=False,
            **kwargs,
        )

    return dataset_doc, sample_doc_cls, frame_doc_cls<|MERGE_RESOLUTION|>--- conflicted
+++ resolved
@@ -1738,19 +1738,17 @@
     def _sample_collection(self):
         return foo.get_db_conn()[self._sample_collection_name]
 
+    def _frames_collection_name(self):
+        return "frames." + self._sample_collection_name
+
     @property
-<<<<<<< HEAD
+    def _frames_collection(self):
+        return foo.get_db_conn()[self._frames_collection_name]
+
+    @property
     def _indexes(self):
         index_info = self._sample_collection.index_information()
         return [k["key"][0][0] for k in index_info.values()]
-=======
-    def _frames_collection_name(self):
-        return "frames." + self._sample_collection_name
-
-    @property
-    def _frames_collection(self):
-        return foo.get_db_conn()[self._frames_collection_name]
->>>>>>> 0e879cb3
 
     def _apply_field_schema(self, new_fields):
         curr_fields = self.get_field_schema()
