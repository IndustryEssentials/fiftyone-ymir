"""
Dataset samples.

| Copyright 2017-2021, Voxel51, Inc.
| `voxel51.com <https://voxel51.com/>`_
|
"""
import os

from fiftyone.core.document import Document, DocumentView
import fiftyone.core.frame as fofr
import fiftyone.core.frame_utils as fofu
import fiftyone.core.labels as fol
import fiftyone.core.metadata as fom
import fiftyone.core.media as fomm
import fiftyone.core.odm as foo
from fiftyone.core.singletons import SampleSingleton


def get_default_sample_fields(include_private=False, include_id=False):
    """Returns the default fields present on all samples.

    Args:
        include_private (False): whether to include fields that start with
            ``_``
        include_id (False): whether to include ID fields

    Returns:
        a tuple of field names
    """
    return foo.get_default_fields(
        foo.DatasetSampleDocument,
        include_private=include_private,
        include_id=include_id,
    )


class _SampleMixin(object):
    def __getattr__(self, name):
        if name == "frames" and self.media_type == fomm.VIDEO:
            return self._frames

        return super().__getattr__(name)

    def __setattr__(self, name, value):
        if name == "frames" and self.media_type == fomm.VIDEO:
            self.set_field("frames", value)
            return

        self._secure_media(name, value)
        super().__setattr__(name, value)

    def __getitem__(self, field_name):
        if self.media_type == fomm.VIDEO and fofu.is_frame_number(field_name):
            return self.frames[field_name]

        return super().__getitem__(field_name)

    def __setitem__(self, field_name, value):
        if self.media_type == fomm.VIDEO and fofu.is_frame_number(field_name):
            self.frames[field_name] = value
            return

        self._secure_media(field_name, value)
        super().__setitem__(field_name, value)

    def __iter__(self):
        if self.media_type == fomm.VIDEO:
            return iter(self._frames)

        raise AttributeError("Image samples are not iterable")

    @property
    def filename(self):
        """The basename of the media's filepath."""
        return os.path.basename(self.filepath)

    @property
    def media_type(self):
        """The media type of the sample."""
        return self._media_type

    def get_field(self, field_name):
        if field_name == "frames" and self.media_type == fomm.VIDEO:
            return self._frames

        return super().get_field(field_name)

    def set_field(self, field_name, value, create=True):
        if field_name == "frames" and self.media_type == fomm.VIDEO:
            self.frames.clear()
            self.frames.update(value)
            return

        super().set_field(field_name, value, create=create)

    def clear_field(self, field_name):
        if field_name == "frames" and self.media_type == fomm.VIDEO:
            self.frames.clear()
            return

        super().clear_field(field_name)

    def compute_metadata(self, skip_failures=False):
        """Populates the ``metadata`` field of the sample.

        Args:
            skip_failures (False): whether to gracefully continue without
                raising an error if metadata cannot be computed
        """
        fom.compute_sample_metadata(self, skip_failures=skip_failures)

    def add_labels(
        self, labels, label_field, confidence_thresh=None, expand_schema=True
    ):
        """Adds the given labels to the sample.

        The provided ``labels`` can be any of the following:

        -   A :class:`fiftyone.core.labels.Label` instance, in which case the
            labels are directly saved in the specified ``label_field``

        -   A dict mapping keys to :class:`fiftyone.core.labels.Label`
            instances. In this case, the labels are added as follows::

                for key, value in labels.items():
                    sample[label_field + "_" + key] = value

        -   A dict mapping frame numbers to :class:`fiftyone.core.labels.Label`
            instances. In this case, the provided labels are interpreted as
            frame-level labels that should be added as follows::

                sample.frames.merge(
                    {
                        frame_number: {label_field: label}
                        for frame_number, label in labels.items()
                    }
                )

        -   A dict mapping frame numbers to dicts mapping keys to
            :class:`fiftyone.core.labels.Label` instances. In this case, the
            provided labels are interpreted as frame-level labels that should
            be added as follows::

                sample.frames.merge(
                    {
                        frame_number: {
                            label_field + "_" + name: label
                            for name, label in frame_dict.items()
                        }
                        for frame_number, frame_dict in labels.items()
                    }
                )

        Args:
            labels: a :class:`fiftyone.core.labels.Label` or dict of labels per
                the description above
            label_field: the sample field or prefix in which to save the labels
            confidence_thresh (None): an optional confidence threshold to apply
                to any applicable labels before saving them
            expand_schema (True): whether to dynamically add new fields
                encountered to the dataset schema. If False, an error is raised
                if any fields are not in the dataset schema
        """
        if label_field:
            label_key = lambda k: label_field + "_" + k
        else:
            label_key = lambda k: k

        if confidence_thresh is not None:
            labels = _apply_confidence_thresh(labels, confidence_thresh)

        if _is_frames_dict(labels):
            if self.media_type != fomm.VIDEO:
                raise ValueError(
                    "Cannot add frame labels to non-video samples"
                )

            if isinstance(next(iter(labels.values())), dict):
                # Multiple frame-level fields
                self.frames.merge(
                    {
                        frame_number: {
                            label_key(fname): flabel
                            for fname, flabel in frame_dict.items()
                        }
                        for frame_number, frame_dict in labels.items()
                    },
                    expand_schema=expand_schema,
                )
            else:
                # Single frame-level field
                self.frames.merge(
                    {
                        frame_number: {label_field: label}
                        for frame_number, label in labels.items()
                    },
                    expand_schema=expand_schema,
                )
        elif isinstance(labels, dict):
            # Multiple sample-level fields
            self.update_fields(
                {label_key(k): v for k, v in labels.items()},
                expand_schema=expand_schema,
            )
        elif labels is not None:
            # Single sample-level field
            self.set_field(label_field, labels, create=expand_schema)

        self.save()

    def merge(
        self,
        sample,
        omit_fields=None,
        omit_frame_fields=None,
        omit_none_fields=True,
        overwrite=True,
        expand_schema=True,
    ):
        """Merges the fields of the sample into this sample.

        Args:
            sample: a :class:`fiftyone.core.sample.Sample`
            omit_fields (None): an optional list of fields to omit
            omit_frame_fields (None): an optional lits of frame fields to omit
            omit_none_fields (True): whether to omit ``None``-valued fields of
                the provided sample
            overwrite (True): whether to overwrite existing fields. Note that
                existing fields whose values are ``None`` are always
                overwritten
            expand_schema (True): whether to dynamically add new fields
                encountered to the dataset schema. If False, an error is raised
                if any fields are not in the dataset schema
        """
        if sample.media_type != self.media_type:
            raise ValueError(
                "Cannot merge sample with media type '%s' into sample with "
                "media type '%s'" % (sample.media_type, self.media_type)
            )

        super().merge(
            sample,
            omit_fields=omit_fields,
            omit_none_fields=omit_none_fields,
            overwrite=overwrite,
            expand_schema=expand_schema,
        )

        if self.media_type == fomm.VIDEO:
            self.frames.merge(
                sample.frames,
                omit_fields=omit_frame_fields,
                omit_none_fields=omit_none_fields,
                overwrite=overwrite,
                expand_schema=expand_schema,
            )

    def to_dict(self, include_frames=False):
        """Serializes the sample to a JSON dictionary.

        Sample IDs and private fields are excluded in this representation.

        Args:
            include_frames (False): whether to include the frame labels for
                video samples

        Returns:
            a JSON dict
        """
        d = super().to_dict()

        if self.media_type == fomm.VIDEO:
            if include_frames:
                d["frames"] = self.frames._to_frames_dict()
            else:
                d.pop("frames", None)

        return d

    def _secure_media(self, field_name, value):
        if field_name != "filepath":
            return

        value = os.path.abspath(os.path.expanduser(value))

        new_media_type = fomm.get_media_type(value)
        if self.media_type != new_media_type:
            raise fomm.MediaTypeError(
                "A sample's 'filepath' can be changed, but its media type "
                "cannot; current '%s', new '%s'"
                % (self.media_type, new_media_type)
            )


class Sample(_SampleMixin, Document, metaclass=SampleSingleton):
    """A sample in a :class:`fiftyone.core.dataset.Dataset`.

    Samples store all information associated with a particular piece of data in
    a dataset, including basic metadata about the data, one or more sets of
    labels (ground truth, user-provided, or FiftyOne-generated), and additional
    features associated with subsets of the data and/or label sets.

    .. note::

        :class:`Sample` instances that are **in datasets** are singletons,
        i.e.,  ``dataset[sample_id]`` will always return the same
        :class:`Sample` instance.

    Args:
        filepath: the path to the data on disk. The path is converted to an
            absolute path (if necessary) via
            ``os.path.abspath(os.path.expanduser(filepath))``
        tags (None): a list of tags for the sample
        metadata (None): a :class:`fiftyone.core.metadata.Metadata` instance
        **kwargs: additional fields to dynamically set on the sample
    """

    _NO_DATASET_DOC_CLS = foo.NoDatasetSampleDocument

    def __init__(self, filepath, tags=None, metadata=None, **kwargs):
        super().__init__(
            filepath=filepath, tags=tags, metadata=metadata, **kwargs
        )

        if self.media_type == fomm.VIDEO:
            self._frames = fofr.Frames(self)
        else:
            self._frames = None

    def __repr__(self):
        kwargs = {}
        if self.media_type == fomm.VIDEO:
            kwargs["frames"] = self._frames

        return self._doc.fancy_repr(
            class_name=self.__class__.__name__, **kwargs
        )

    def _reload_backing_doc(self):
        if not self._in_db:
            return

        d = self._dataset._sample_collection.find_one({"_id": self._id})
        self._doc = self._dataset._sample_dict_to_doc(d)

    def copy(self):
        """Returns a deep copy of the sample that has not been added to the
        database.

        Returns:
            a :class:`Sample`
        """
        sample = super().copy()

        if self.media_type == fomm.VIDEO:
            sample.frames.update({k: v.copy() for k, v in self.frames.items()})

        return sample

    def reload(self, hard=False):
        """Reloads the sample from the database.

        Args:
            hard (False): whether to reload the sample's schema in addition to
                its field values. This is necessary if new fields may have been
                added to the dataset schema
        """
        if self.media_type == fomm.VIDEO:
            self.frames.reload(hard=hard)

        super().reload(hard=hard)

    def save(self):
        """Saves the contents of the sample to the database."""
        if self.media_type == fomm.VIDEO:
            self.frames.save()

        super().save()

    @classmethod
    def from_frame(cls, frame, filepath):
        """Creates an image :class:`Sample` from the given
        :class:`fiftyone.core.frame.Frame`.

        Args:
            frame: a :class:`fiftyone.core.frame.Frame`
            filepath: the path to the corresponding image frame on disk

        Returns:
            a :class:`Sample`
        """
        return cls(filepath=filepath, **{k: v for k, v in frame.iter_fields()})

    @classmethod
    def from_doc(cls, doc, dataset=None):
        """Creates a :class:`Sample` backed by the given document.

        Args:
            doc: a :class:`fiftyone.core.odm.SampleDocument`
            dataset (None): the :class:`fiftyone.core.dataset.Dataset` that
                the sample belongs to

        Returns:
            a :class:`Sample`
        """
        sample = super().from_doc(doc, dataset=dataset)

        if sample.media_type == fomm.VIDEO:
            sample._frames = fofr.Frames(sample)

        return sample


class SampleView(_SampleMixin, DocumentView):
    """A view into a :class:`Sample` in a dataset.

    Like :class:`Sample` instances, the fields of a :class:`SampleView`
    instance can be modified, new fields can be created, and any changes can be
    saved to the database.

    :class:`SampleView` instances differ from :class:`Sample` instances in the
    following ways:

    -   A sample view may contain only a subset of the fields of its source
        sample, either by selecting and/or excluding specific fields
    -   A sample view may contain array fields or embedded array fields that
        have been filtered, thus containing only a subset of the array elements
        from the source sample
    -   Excluded fields of a sample view may not be accessed or modified

    .. note::

        :meth:`SampleView.save` will not delete any excluded fields or filtered
        array elements from the source sample.

<<<<<<< HEAD
        sample = cls._instances[collection_name].get(sample_id, None)
        if sample is not None:
            sample.reload()

    def _set_backing_doc(self, doc, dataset=None):
        if isinstance(self._doc, foo.DatasetSampleDocument):
            raise TypeError("Sample already belongs to a dataset")

        if not isinstance(doc, foo.DatasetSampleDocument):
            raise TypeError(
                "Backing doc must be an instance of %s; found %s"
                % (foo.DatasetSampleDocument, type(doc))
            )

        super()._set_backing_doc(doc, dataset=dataset)


class SampleView(_Sample):
    """A view of a sample returned by a:class:`fiftyone.core.view.DatasetView`.

    SampleViews should never be created manually, only returned by dataset
    views.

    Sample views differ from samples similar to how dataset views differ
    from datasets:

    -   A sample view may expose only a subset of fields of a sample
    -   The contents of a sample view field may be filtered or transformed from
        its underlying sample
=======
    Sample views should never be created manually; they are generated when
    accessing the samples in a :class:`fiftyone.core.view.DatasetView`.
>>>>>>> cc18e8b2

    Args:
        doc: a :class:`fiftyone.core.odm.mixins.DatasetSampleDocument`
        view: the :class:`fiftyone.core.view.DatasetView` that the sample
            belongs to
<<<<<<< HEAD
        selected_fields (None): a set of field names that this view is
            restricted to
        excluded_fields (None): a set of field names that are excluded from
            this view
        filtered_fields (None): a set of field names of list fields that have
            been filtered in this view
=======
        selected_fields (None): a set of field names that this sample view is
            restricted to, if any
        excluded_fields (None): a set of field names that are excluded from
            this sample view, if any
        filtered_fields (None): a set of field names of list fields that are
            filtered in this sample view, if any
>>>>>>> cc18e8b2
    """

    _DOCUMENT_CLS = Sample

    def __init__(
        self,
        doc,
        view,
        selected_fields=None,
        excluded_fields=None,
        filtered_fields=None,
    ):
        super().__init__(
            doc,
            view,
            selected_fields=selected_fields,
            excluded_fields=excluded_fields,
            filtered_fields=filtered_fields,
        )

        if self.media_type == fomm.VIDEO:
            self._frames = fofr.FramesView(self)
        else:
            self._frames = None

    def __repr__(self):
        if self._selected_fields is not None:
            select_fields = ("id", "media_type") + tuple(self._selected_fields)
        else:
            select_fields = None

        kwargs = {}
        if self.media_type == fomm.VIDEO:
            kwargs["frames"] = self._frames

        return self._doc.fancy_repr(
            class_name=self.__class__.__name__,
            select_fields=select_fields,
            exclude_fields=self._excluded_fields,
            **kwargs,
        )

    def to_dict(self, include_frames=False):
        """Serializes the sample view to a JSON dictionary.

        The sample ID and private fields are excluded in this representation.

        Args:
            include_frames (False): whether to include the frame labels for
                video samples

        Returns:
            a JSON dict
        """
        d = super().to_dict(include_frames=include_frames)

        if self.selected_field_names or self.excluded_field_names:
            d = {k: v for k, v in d.items() if k in self.field_names}

        return d

    def save(self):
        """Saves the contents of this sample view to the database."""
        if self.media_type == fomm.VIDEO:
            try:
                self.frames.save()
            except AttributeError:
                # frames is not selected, so we don't need to save it
                pass

        super().save()


def _apply_confidence_thresh(label, confidence_thresh):
    if _is_frames_dict(label):
        label = {
            frame_number: _apply_confidence_thresh(
                frame_dict, confidence_thresh
            )
            for frame_number, frame_dict in label.items()
        }
    elif isinstance(label, dict):
        label = {
            k: _apply_confidence_thresh(v, confidence_thresh)
            for k, v in label.items()
        }
    elif isinstance(label, fol._LABEL_LIST_FIELDS):
        labels = [
            l
            for l in getattr(label, label._LABEL_LIST_FIELD)
            if l.confidence is not None and l.confidence >= confidence_thresh
        ]
        setattr(label, label._LABEL_LIST_FIELD, labels)
    elif isinstance(label, fol._SINGLE_LABEL_FIELDS) and hasattr(
        label, "confidence"
    ):
        if label.confidence is None or label.confidence < confidence_thresh:
            label = None

    return label


def _is_frames_dict(label):
    return (
        label
        and isinstance(label, dict)
        and fofu.is_frame_number(next(iter(label.keys())))
    )<|MERGE_RESOLUTION|>--- conflicted
+++ resolved
@@ -434,60 +434,19 @@
         :meth:`SampleView.save` will not delete any excluded fields or filtered
         array elements from the source sample.
 
-<<<<<<< HEAD
-        sample = cls._instances[collection_name].get(sample_id, None)
-        if sample is not None:
-            sample.reload()
-
-    def _set_backing_doc(self, doc, dataset=None):
-        if isinstance(self._doc, foo.DatasetSampleDocument):
-            raise TypeError("Sample already belongs to a dataset")
-
-        if not isinstance(doc, foo.DatasetSampleDocument):
-            raise TypeError(
-                "Backing doc must be an instance of %s; found %s"
-                % (foo.DatasetSampleDocument, type(doc))
-            )
-
-        super()._set_backing_doc(doc, dataset=dataset)
-
-
-class SampleView(_Sample):
-    """A view of a sample returned by a:class:`fiftyone.core.view.DatasetView`.
-
-    SampleViews should never be created manually, only returned by dataset
-    views.
-
-    Sample views differ from samples similar to how dataset views differ
-    from datasets:
-
-    -   A sample view may expose only a subset of fields of a sample
-    -   The contents of a sample view field may be filtered or transformed from
-        its underlying sample
-=======
     Sample views should never be created manually; they are generated when
     accessing the samples in a :class:`fiftyone.core.view.DatasetView`.
->>>>>>> cc18e8b2
 
     Args:
         doc: a :class:`fiftyone.core.odm.mixins.DatasetSampleDocument`
         view: the :class:`fiftyone.core.view.DatasetView` that the sample
             belongs to
-<<<<<<< HEAD
-        selected_fields (None): a set of field names that this view is
-            restricted to
-        excluded_fields (None): a set of field names that are excluded from
-            this view
-        filtered_fields (None): a set of field names of list fields that have
-            been filtered in this view
-=======
         selected_fields (None): a set of field names that this sample view is
             restricted to, if any
         excluded_fields (None): a set of field names that are excluded from
             this sample view, if any
         filtered_fields (None): a set of field names of list fields that are
             filtered in this sample view, if any
->>>>>>> cc18e8b2
     """
 
     _DOCUMENT_CLS = Sample
