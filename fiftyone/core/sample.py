--- conflicted
+++ resolved
@@ -267,6 +267,7 @@
             from fiftyone.core.dataset import load_dataset
 
             return load_dataset(self.dataset_name)
+
         return None
 
 
@@ -389,28 +390,6 @@
         for sample in cls._instances[dataset_name].values():
             sample._doc._data.pop(field_name, None)
 
-<<<<<<< HEAD
-    def _delete(self):
-        """Deletes the document from the database."""
-        self._doc.delete()
-
-    @property
-    def _in_db(self):
-        """Whether the underlying :class:`fiftyone.core.odm.Document` has
-        been inserted into the database.
-        """
-        return self._doc.in_db
-
-    def _get_dataset(self):
-        if self._in_db:
-            from fiftyone.core.dataset import load_dataset
-
-            return load_dataset(self.dataset_name)
-
-        return None
-
-=======
->>>>>>> 617941cf
     def _set_backing_doc(self, doc):
         """Updates the backing doc for the sample.
 
