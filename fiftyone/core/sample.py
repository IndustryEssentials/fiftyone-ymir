--- conflicted
+++ resolved
@@ -231,9 +231,8 @@
 
     def save(self):
         """Saves the sample to the database."""
-        if self.media_type == fomm.VIDEO:
-            for frame in self.frames.values():
-                frame.save()  # @todo batch
+        if self.media_type == fomm.VIDEO and self._in_db:
+            self.frames._save()
 
         super().save()
 
@@ -325,32 +324,6 @@
         return False
 
     @classmethod
-<<<<<<< HEAD
-    def _rename_field(cls, collection_name, field_name, new_field_name):
-        """Renames any field values for in-memory sample instances that belong
-        to the specified collection.
-
-        Args:
-            collection_name: the name of the MongoDB collection
-            field_name: the name of the field to rename
-            new_field_name: the new field name
-        """
-        for sample in cls._instances[collection_name].values():
-            data = sample._doc._data
-            data[new_field_name] = data.pop(field_name, None)
-
-    @classmethod
-    def _purge_field(cls, collection_name, field_name):
-        """Removes values for the given field from all in-memory sample
-        instances that belong to the specified collection.
-
-        Args:
-            collection_name: the name of the MongoDB collection
-            field_name: the name of the field to purge
-        """
-        for sample in cls._instances[collection_name].values():
-            sample._doc._data.pop(field_name, None)
-=======
     def _reload_dataset_samples(cls, collection_name):
         """Reloads the fields for in-memory sample instances that belong to the
         specified collection.
@@ -360,7 +333,6 @@
         """
         for sample in cls._instances[collection_name].values():
             sample.reload()
->>>>>>> 3867af52
 
     def _set_backing_doc(self, doc, dataset=None):
         if isinstance(self._doc, foo.DatasetSampleDocument):
@@ -372,63 +344,7 @@
                 % (foo.DatasetSampleDocument, type(doc))
             )
 
-<<<<<<< HEAD
-        # Ensure the doc is saved to the database
-        if not doc.id:
-            doc.save()
-
-        self._doc = doc
-
-        # Save weak reference
-        dataset_instances = self._instances[doc.collection_name]
-        if self.id not in dataset_instances:
-            dataset_instances[self.id] = self
-
-        self._dataset = dataset
-
-    @classmethod
-    def _reset_backing_docs(cls, collection_name, sample_ids):
-        """Resets the samples' backing documents to
-        :class:`fiftyone.core.odm.NoDatasetSampleDocument` instances.
-
-        Args:
-            collection_name: the name of the MongoDB collection
-            sample_ids: a list of sample IDs
-        """
-        dataset_instances = cls._instances[collection_name]
-        for sample_id in sample_ids:
-            sample = dataset_instances.pop(sample_id, None)
-            if sample is not None:
-                sample._reset_backing_doc()
-
-    @classmethod
-    def _reset_all_backing_docs(cls, collection_name):
-        """Resets the sample's backing document to a
-        :class:`fiftyone.core.odm.NoDatasetSampleDocument` instance for all
-        samples in the specified collection.
-
-        Args:
-            collection_name: the name of the MongoDB collection
-        """
-        if collection_name not in cls._instances:
-            return
-
-        dataset_instances = cls._instances.pop(collection_name)
-        for sample in dataset_instances.values():
-            sample._reset_backing_doc()
-
-    def _reset_backing_doc(self):
-        self._doc = self.copy()._doc
-        self._dataset = None
-
-    def save(self):
-        """Saves the sample to the database."""
-        if self.media_type == fomm.VIDEO and self._in_db:
-            self.frames._save()
-        super().save()
-=======
         super()._set_backing_doc(doc, dataset=dataset)
->>>>>>> 3867af52
 
 
 class SampleView(_DatasetSample):
@@ -575,7 +491,7 @@
         Any modified fields are updated, and any in-memory :class:`Sample`
         instances of this sample are updated.
         """
-        if self.media_type == fomm.VIDEO:
+        if self.media_type == fomm.VIDEO and self._in_db:
             self.frames._save()
 
         self._doc.save(filtered_fields=self._filtered_fields)
