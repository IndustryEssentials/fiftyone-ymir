--- conflicted
+++ resolved
@@ -1275,8 +1275,6 @@
         """
         return etai.ImageLabels(mask=self.mask, tags=self.tags)
 
-<<<<<<< HEAD
-=======
     def to_detections(self, mask_targets=None, mask_types="stuff"):
         """Returns a :class:`Detections` representation of this instance with
         instance masks populated.
@@ -1343,10 +1341,6 @@
         )
         return Polylines(polylines=polylines)
 
-    @classmethod
-    def from_mask(cls, mask):
-        """Creates a :class:`Segmentation` instance from a mask.
->>>>>>> 0a5a4317
 
 class Heatmap(_HasID, Label):
     """A heatmap for an image.
