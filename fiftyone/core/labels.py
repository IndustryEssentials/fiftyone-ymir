--- conflicted
+++ resolved
@@ -861,19 +861,12 @@
             instances
     """
 
-<<<<<<< HEAD
     label: str
     points: t.List[t.Tuple[float, float]] = field(
         validator=keypoints_validator
     )
-    confidence: float
+    confidence: t.List[float]
     index: int
-=======
-    label = fof.StringField()
-    points = fof.KeypointsField()
-    confidence = fof.ListField(fof.FloatField(), null=True)
-    index = fof.IntField()
->>>>>>> a0b29561
 
     def to_shapely(self, frame_size=None):
         """Returns a Shapely representation of this instance.
