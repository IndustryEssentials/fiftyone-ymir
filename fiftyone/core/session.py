"""
Session class for interacting with the FiftyOne App.

| Copyright 2017-2020, Voxel51, Inc.
| `voxel51.com <https://voxel51.com/>`_
|
"""
from collections import defaultdict
import logging
import time

import requests

from fiftyone.constants import VERSION
import fiftyone.core.client as foc
import fiftyone.core.service as fos
from fiftyone.core.state import StateDescription
import fiftyone.service.util as fosu


_DEFAULT_PORT = 5151
_RANDOM_PORT = 0

logger = logging.getLogger(__name__)

#
# Session globals
#
# _session is the proxy `Session` for `launch_app()` and `close_app()` calls
# _server_services maintains active servers
# _subscribed_sessions maintains sessions subscribed to an active server
#
# Both maps use port as the key, so the main python process is always aware
# of what servers can be killed
#
# Note that a server process is killed via deletion of its
# `fiftyone.core.service.ServerService` instance
#
_session = None
_server_services = {}
_subscribed_sessions = defaultdict(set)


class ConnectionError(requests.exceptions.RequestException):
    pass


def launch_app(
    dataset=None, view=None, port=None, remote=False, connect=False
):
    """Launches the FiftyOne App.

    Only one app instance can be opened at a time. If this method is
    called when another app exists, the existing app is closed.

    Args:
        dataset (None): an optional :class:`fiftyone.core.dataset.Dataset` to
            load
        view (None): an optional :class:`fiftyone.core.view.DatasetView` to
            load
<<<<<<< HEAD
        port (None): the port number of the server - if None, defaults to 5151
            (if available) or a random port
        remote (False): whether this is a remote session
        connect (False): whether this session is connecting to a remote session
=======
        port (5151): the port number to use
        remote (False): whether to launch a remote session
>>>>>>> 5cfe821d

    Returns:
        a :class:`Session`
    """
    global _session  # pylint: disable=global-statement
    #
    # Note, we always `close_app()` here rather than just calling
    # `session.open()` if a session already exists, because the app may have
    # been closed in some way other than `session.close()` --- e.g., the user
    # closing the GUI --- in which case the underlying Electron process may
    # still exist; in this case, `session.open()` does not seem to reopen the
    # app
    #
    # @todo this can probably be improved
    #
    close_app()

    _session = Session(
        dataset=dataset, view=view, port=port, remote=remote, connect=connect
    )

    return _session


def close_app():
    """Closes the FiftyOne App, if necessary.
    If no app is currently open, this method has no effect.
    """
    global _session  # pylint: disable=global-statement
    if _session is not None:
        _session.close()
        _session = None


def _update_state(func):
    def wrapper(self, *args, **kwargs):
        result = func(self, *args, **kwargs)
        self._update_state()
        return result

    return wrapper


def _check_server(port):
    try:
        response = requests.get(
            "http://127.0.0.1:%i/fiftyone" % port, timeout=2
        )
    except requests.Timeout:
        raise ConnectionError(
            "Connection to server on port %i timed out" % port
        )
    except requests.RequestException:
        raise ConnectionError("Failed to connect to port %i" % port)

    try:
        server_version = response.json()["version"]
    except Exception:
        raise ConnectionError(
            "Could not parse server response (port %i)" % port
        )

    logger.info("Connected to FiftyOne on local port %i" % port)
    if server_version != VERSION:
        logger.warn(
            _VERSION_MISMATCH_WARNING.format(
                client_version=VERSION, server_version=server_version
            )
        )


class Session(foc.HasClient):
    """Session that maintains a 1-1 shared state with the FiftyOne App.

    **Basic Usage**

    -   Use :func:`launch_app` to launch the app and retrieve its
        corresponding :class:`Session` instance.

    -   To open a dataset in the app, simply set the
        :attr:`Session.dataset` property of the session to your
        :class:`fiftyone.core.dataset.Dataset`.

    -   To load a specific view into your dataset, simply set the
        :attr:`Session.view` property of the session to your
        :class:`fiftyone.core.view.DatasetView`.

    -   Use :meth:`Session.refresh` to refresh the App if you update a dataset
        outside of the App

    -   Use :attr:`Session.selected` to retrieve the IDs of the currently
        selected samples in the app.

    -   Use :func:`Session.close` and :func:`Session.open` to temporarily close
        and reopen the app without creating a new :class:`Session`
        instance.

    -   Use :func:`close_app` to programmatically close the app and
        terminate the session.

    Note that only one session instance can exist at any time.

    Args:
        dataset (None): an optional :class:`fiftyone.core.dataset.Dataset` to
            load
        view (None): an optional :class:`fiftyone.core.view.DatasetView` to
            load
<<<<<<< HEAD
        port (None): the port to use to connect the FiftyOne App - if None,
            defaults to 5151 (if available) or a random port
=======
        port (5151): the port number to use
>>>>>>> 5cfe821d
        remote (False): whether this is a remote session. Remote sessions do
            not launch the FiftyOne App
        connect (False): whether this session is connecting to a remote
            session. If true, the server will not be launched
    """

    _HC_NAMESPACE = "state"
    _HC_ATTR_NAME = "state"
    _HC_ATTR_TYPE = StateDescription

    def __init__(
        self, dataset=None, view=None, port=None, remote=False, connect=False
    ):
        self._port = port = self._parse_port(port)
        self._remote_app = remote
        self._remote_server = connect
        # maintain a reference to prevent garbage collection
        self._get_time = time.perf_counter
        self._WAIT_INSTRUCTIONS = _WAIT_INSTRUCTIONS
        self._disable_wait_warning = False

        if not self._remote_server:
            if port != _RANDOM_PORT:
                if port not in _server_services:
                    _server_services[port] = fos.ServerService(port)
                _subscribed_sessions[port].add(self)
        else:
            _check_server(port)

        super().__init__(self._port)

        if view is not None:
            self.view = view
        elif dataset is not None:
            self.dataset = dataset

        if not self._remote_app:
            self._app_service = fos.AppService(server_port=port)
            logger.info("App launched")
        else:
            logger.info(
                _REMOTE_INSTRUCTIONS.strip().format(port=self.server_port)
            )
        self._start_time = self._get_time()

    @staticmethod
    def _parse_port(port):
        if port is None:
            if not fosu.is_listening_tcp_port(_DEFAULT_PORT):
                return _DEFAULT_PORT
            return _RANDOM_PORT
        if fosu.is_listening_tcp_port(port):
            raise RuntimeError("port %i already in use" % port)
        return port

    def __del__(self):
        """Deletes the Session by removing it from the `_subscribed_sessions`
        global and deleting (stopping) the associated
        :class:`fiftyone.core.service.ServerService` if no other sessions are
        subscribed.
        """
        try:
            if (
                not self._disable_wait_warning
                and self._get_time() - self._start_time < 2.5
            ):
                # logger may already have been garbage-collected
                print(self._WAIT_INSTRUCTIONS)

            global _subscribed_sessions  # pylint: disable=global-statement
            _subscribed_sessions[self._port].discard(self)

            if len(_subscribed_sessions[self._port]) == 0:
                global _server_services  # pylint: disable=global-statement
                if self._port in _server_services:
                    service = _server_services.pop(self._port)
                    service.stop()
        except:
            # e.g. globals were already garbage-collected
            pass

    @property
    def dataset(self):
        """The :class:`fiftyone.core.dataset.Dataset` connected to the session.
        """
        if self.state.view is not None:
            return self.state.view._dataset

        return self.state.dataset

    @dataset.setter
    @_update_state
    def dataset(self, dataset):
        self.state.dataset = dataset
        self.state.view = None
        self.state.selected = []

    @_update_state
    def clear_dataset(self):
        """Clears the current :class:`fiftyone.core.dataset.Dataset` from the
        session, if any.
        """
        self.state.dataset = None

    @property
    def server_port(self):
        """Getter for the port number of the session.
        """
        return self._port

    @property
    def view(self):
        """The :class:`fiftyone.core.view.DatasetView` connected to the
        session, or ``None`` if no view is connected.
        """
        return self.state.view

    @view.setter
    @_update_state
    def view(self, view):
        self.state.view = view
        if view is not None:
            self.state.dataset = self.state.view._dataset

        self.state.selected = []

    @_update_state
    def clear_view(self):
        """Clears the current :class:`fiftyone.core.view.DatasetView` from the
        session, if any.
        """
        self.state.view = None

    @property
    def selected(self):
        """A list of sample IDs of the currently selected samples in the
        FiftyOne App.
        """
        return list(self.state.selected)

    @_update_state
    def refresh(self):
        """Refreshes the FiftyOne App, reloading the current dataset/view."""
        # @todo achieve same behavoir as if CTRL + R were pressed in the App
        pass

    def open(self):
        """Opens the session.

        This opens the FiftyOne App, if necessary.
        """
        if self._remote_app:
            raise ValueError("Remote sessions cannot launch the FiftyOne App")

        self._app_service.start()

    def close(self):
        """Closes the session.

        This terminates the FiftyOne App, if necessary.
        """
        if self._remote_app:
            return

        self.state.close = True
        self._update_state()

    def wait(self):
        """Waits for the session to be closed by the user.

        For local sessions, this will wait until the app is closed by the user.
        For remote sessions, this will wait until the server shuts down, which
        typically requires interrupting the calling process with Ctrl-C.
        """
        try:
            if self._remote_app:
                _server_services[self._port].wait()
            else:
                self._app_service.wait()
        except KeyboardInterrupt:
            self._disable_wait_warning = True
            raise

    # PRIVATE #################################################################

    def _update_state(self):
        # see fiftyone.core.client if you would like to understand this
        self.state = self.state


_REMOTE_INSTRUCTIONS = """
You have launched a remote app on port {port}. To connect to this app
from another machine, issue the following command:

fiftyone app connect --destination [<username>@]<hostname> --port {port}

where `[<username>@]<hostname>` refers to your current machine. Alternatively,
you can manually configure port forwarding on another machine as follows:

ssh -N -L 5151:127.0.0.1:{port} [<username>@]<hostname>

and then connect to the app on that machine using either
`fiftyone app connect` or from Python via `fiftyone.launch_app()`.
"""

_WAIT_INSTRUCTIONS = """
A session appears to have terminated shortly after it was started. If you
intended to start an app instance or a remote session from a script, you
should call `session.wait()` to keep the session (and the script) alive.
"""

_VERSION_MISMATCH_WARNING = """
Warning: You are running FiftyOne {client_version} but have connected to a
server running FiftyOne {server_version}. If you encounter issues, please
upgrade your FiftyOne installations so that both versions match and try again.
"""<|MERGE_RESOLUTION|>--- conflicted
+++ resolved
@@ -58,15 +58,10 @@
             load
         view (None): an optional :class:`fiftyone.core.view.DatasetView` to
             load
-<<<<<<< HEAD
-        port (None): the port number of the server - if None, defaults to 5151
-            (if available) or a random port
-        remote (False): whether this is a remote session
-        connect (False): whether this session is connecting to a remote session
-=======
-        port (5151): the port number to use
+        port (None): the port number for the server to use - if None, defaults
+            to 5151 (if available) or a random port
         remote (False): whether to launch a remote session
->>>>>>> 5cfe821d
+        connect (False): whether to connect to a remote session
 
     Returns:
         a :class:`Session`
@@ -174,12 +169,8 @@
             load
         view (None): an optional :class:`fiftyone.core.view.DatasetView` to
             load
-<<<<<<< HEAD
-        port (None): the port to use to connect the FiftyOne App - if None,
-            defaults to 5151 (if available) or a random port
-=======
-        port (5151): the port number to use
->>>>>>> 5cfe821d
+        port (None): the port for the server to use - if None, defaults to 5151
+            (if available) or a random port
         remote (False): whether this is a remote session. Remote sessions do
             not launch the FiftyOne App
         connect (False): whether this session is connecting to a remote
