"""
Session class for interacting with the FiftyOne Dashboard.

| Copyright 2017-2020, Voxel51, Inc.
| `voxel51.com <https://voxel51.com/>`_
|
"""
# pragma pylint: disable=redefined-builtin
# pragma pylint: disable=unused-wildcard-import
# pragma pylint: disable=wildcard-import
from __future__ import absolute_import
from __future__ import division
from __future__ import print_function
from __future__ import unicode_literals
from builtins import *

# pragma pylint: enable=redefined-builtin
# pragma pylint: enable=unused-wildcard-import
# pragma pylint: enable=wildcard-import

import atexit
import signal

import fiftyone.core.client as foc
import fiftyone.core.service as fos
from fiftyone.core.state import StateDescription


# Global session singleton
session = None


def launch_dashboard(dataset=None, view=None):
    """Launches the FiftyOne Dashboard.

    Only one dashboard instance can be opened at a time. If this method is
    called when another dashboard exists, the existing dashboard is closed.

    Args:
        dataset (None): an optionl :class:`fiftyone.core.dataset.Dataset` to
            load
        view (None): an optionl :class:`fiftyone.core.view.DatasetView` to
            load

    Returns:
        a :class:`Session`
    """
    global session  # pylint: disable=global-statement

    #
    # Note, we always `close_dashboard()` here rather than just calling
    # `session.open()` if a session already exists, because the app may have
    # been closed in some way other than `session.close()` --- e.g., the user
    # closing the GUI --- in which case the underlying Electron process may
    # still exist; in this case, `session.open()` does not seem to reopen the
    # app
    #
    # @todo this can probably be improved
    #
    close_dashboard()

    session = Session(dataset=dataset, view=view)

    # Ensure that the session (and therefore the app) is closed whenever the
    # Python process exits
    _close_on_exit(session)

    return session


def close_dashboard():
    """Closes the FiftyOne Dashboard, if necessary.

    If no dashboard is currently open, this method has no effect.
    """
    global session  # pylint: disable=global-statement

    if session is not None:
        session.close()


def _update_state(func):
    def wrapper(self, *args, **kwargs):
        result = func(self, *args, **kwargs)
        self._update_state()
        return result

    return wrapper


class Session(foc.HasClient):
    """Session that maintains a 1-1 shared state with the FiftyOne Dashboard.

    **Basic Usage**

    -   Use :func:`launch_dashboard` to launch the dashboard and retrieve its
        corresponding :class:`Session` instance.

    -   To open a dataset in the dashboard, simply set the
        :attr:`Session.dataset` property of the session to your
        :class:`fiftyone.core.dataset.Dataset`.

    -   To load a specific view into your dataset, simply set the
        :attr:`Session.view` property of the session to your
        :class:`fiftyone.core.view.DatasetView`.

    -   Use :attr:`Session.selected` to retrieve the IDs of the currently
        selected samples in the dashboard.

    -   Use :func:`Session.close` and :func:`Session.open` to temporarily close
        and reopen the dashboard without creating a new :class:`Session`
        instance.

    -   Use :func:`close_dashboard` to programmatically close the dashboard and
        teriminate the session.

    Note that only one session instance can exist at any time.

    Args:
        dataset (None): an optionl :class:`fiftyone.core.dataset.Dataset` to
            load
        view (None): an optionl :class:`fiftyone.core.view.DatasetView` to
            load
    """

    _HC_NAMESPACE = "state"
    _HC_ATTR_NAME = "state"
    _HC_ATTR_TYPE = StateDescription

    def __init__(self, dataset=None, view=None):
        if session is not None:
            raise ValueError("Only one session is permitted")

        self._app_service = fos.AppService()
        self._dataset = None
        self._view = None

        super(Session, self).__init__()

        if view is not None:
            self.view = view
        elif dataset is not None:
            self.dataset = dataset

    def open(self):
        """Opens the session.

        This opens the FiftyOne Dashboard, if necessary.
        """
        self._app_service.start()

    def close(self):
        """Closes the session.

        This terminates the FiftyOne Dashboard, if necessary.
        """
        self._app_service.stop()

    # GETTERS #################################################################

    @property
    def dataset(self):
        """The :class:`fiftyone.core.dataset.Dataset` connected to the session.
        """
        if self.view is not None:
            return self.view._dataset

        return self._dataset

    @property
    def view(self):
        """The :class:`fiftyone.core.view.DatasetView` connected to the
        session, or ``None`` if no view is connected.
        """
        return self._view

    @property
    def selected(self):
        """A list of sample IDs of the currently selected samples in the
        FiftyOne app.
        """
        return list(self.state.selected)

    # SETTERS #################################################################

    @dataset.setter
    @_update_state
    def dataset(self, dataset):
        self._dataset = dataset
        self._view = None
        self.state.selected = []

    @view.setter
    @_update_state
    def view(self, view):
        self._view = view
        if view is not None:
            self._dataset = self._view._dataset

        self.state.selected = []

    # CLEAR STATE #############################################################

    @_update_state
    def clear_dataset(self):
        """Clears the current :class:`fiftyone.core.dataset.Dataset` from the
        session, if any.
        """
        self.dataset = None

    @_update_state
    def clear_view(self):
        """Clears the current :class:`fiftyone.core.view.DatasetView` from the
        session, if any.
        """
        self.view = None

    # PRIVATE #################################################################

    def _update_state(self):
        # pylint: disable=attribute-defined-outside-init
        self.state = StateDescription(
            dataset=self._dataset,
            view=self._view,
            selected=self.state.selected,
        )


<<<<<<< HEAD
        view = view.skip(self.offset).limit(self.limit)
=======
def _close_on_exit(session):
    def handle_exit():
        try:
            session.close()
        except:
            pass
>>>>>>> 2298950a

    atexit.register(handle_exit)
    signal.signal(signal.SIGTERM, handle_exit)
    signal.signal(signal.SIGINT, handle_exit)<|MERGE_RESOLUTION|>--- conflicted
+++ resolved
@@ -226,16 +226,12 @@
         )
 
 
-<<<<<<< HEAD
-        view = view.skip(self.offset).limit(self.limit)
-=======
 def _close_on_exit(session):
     def handle_exit():
         try:
             session.close()
         except:
             pass
->>>>>>> 2298950a
 
     atexit.register(handle_exit)
     signal.signal(signal.SIGTERM, handle_exit)
