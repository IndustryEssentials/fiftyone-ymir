--- conflicted
+++ resolved
@@ -15,7 +15,6 @@
 # pragma pylint: enable=unused-wildcard-import
 # pragma pylint: enable=wildcard-import
 import fiftyone.core.client as foc
-<<<<<<< HEAD
 import fiftyone.core.service as fos
 from fiftyone.core.state import StateDescription
 
@@ -39,9 +38,6 @@
     session.dataset = dataset
     session.view = view
     return session
-=======
-import fiftyone.core.view as fov
->>>>>>> c647719b
 
 
 def update_state(func):
@@ -73,16 +69,6 @@
     DEFAULT_LIMIT = 10
 
     @update_state
-<<<<<<< HEAD
-    def __init__(self, offset=DEFAULT_OFFSET, limit=DEFAULT_LIMIT):
-        if session is not None:
-            raise ValueError("Only one session is permitted")
-        super(Session, self).__init__()
-        self._offset = offset
-        self._limit = limit
-        self._server_service = fos.ServerService()
-        self._app_service = fos.AppService()
-=======
     def __init__(
         self,
         offset=DEFAULT_OFFSET,
@@ -90,6 +76,8 @@
         dataset=None,
         view=None,
     ):
+        if session is not None:
+            raise ValueError("Only one session is permitted")
         super(Session, self).__init__()
         self._offset = offset
         self._limit = limit
@@ -107,7 +95,8 @@
             self._dataset = self._view.dataset
         elif dataset is not None:
             self._dataset = dataset
->>>>>>> c647719b
+        self._server_service = fos.ServerService()
+        self._app_service = fos.AppService()
 
     # GETTERS #################################################################
 
@@ -192,26 +181,4 @@
         dataset_or_view = self._get_dataset_or_view()
         if dataset_or_view:
             return len(dataset_or_view)
-<<<<<<< HEAD
-        return 0
-=======
-        return 0
-
-    def _compute_samples(self):
-        if not self.dataset:
-            return {}
-
-        if self.view:
-            view = self.view
-        else:
-            view = fov.DatasetView(dataset=self.dataset)
-
-        return {
-            view_idx: sample.serialize()
-            for view_idx, sample in (
-                view.offset(self.offset)
-                .limit(self.limit)
-                .iter_samples_with_view_index()
-            )
-        }
->>>>>>> c647719b
+        return 0