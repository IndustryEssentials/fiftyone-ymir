--- conflicted
+++ resolved
@@ -988,19 +988,6 @@
         """
         width, height = frame_size
 
-<<<<<<< HEAD
-        bounding_box = etag.BoundingBox.from_abs_coords(
-            self.xtl,
-            self.ytl,
-            self.xbr,
-            self.ybr,
-            frame_size=frame_size,
-            clamp=False,
-        )
-        attrs = etad.AttributeContainer(
-            attrs=[a.to_eta_attribute() for a in self.attributes]
-        )
-=======
         boxes = {}
         label = None
         for frame_number, detection in detections.items():
@@ -1034,7 +1021,6 @@
             boxes[box.frame] = box
 
         return cls(id, label, width, height, boxes=boxes)
->>>>>>> 60faccb3
 
 
 class CVATVideoBox(object):
