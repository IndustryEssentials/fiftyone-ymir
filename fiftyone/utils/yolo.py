"""
Utilities for working with datasets in YOLO format.

| Copyright 2017-2021, Voxel51, Inc.
| `voxel51.com <https://voxel51.com/>`_
|
"""
import logging
import os

import yaml

import eta.core.utils as etau

import fiftyone.core.labels as fol
import fiftyone.utils.data as foud


logger = logging.getLogger(__name__)
<<<<<<< HEAD
=======


class YOLOSampleParser(foud.ImageDetectionSampleParser):
    """Parser for samples whose labels are in YOLO-style format.

    This implementation supports samples that are
    ``(image_or_path, anno_txt_path)`` tuples, where:
>>>>>>> 83d2c719


class YOLOv4DatasetImporter(
    foud.LabeledImageDatasetImporter, foud.ImportPathsMixin
):
    """Importer for YOLOv4 datasets stored on disk.

<<<<<<< HEAD
    See :class:`fiftyone.types.dataset_types.YOLOv4Dataset` for format details.
=======
    See :class:`fiftyone.types.dataset_types.YOLOv4Dataset` or
    :class:`fiftyone.types.dataset_types.YOLOv5Dataset` for format details.
>>>>>>> 83d2c719

    Args:
        dataset_dir (None): the dataset directory
        data_path (None): an optional parameter that enables explicit control
            over the location of the media. Can be any of the following:

            -   a folder name like "data" or "data/" specifying a subfolder of
                ``dataset_dir`` where the media files reside
            -   an absolute directory path where the media files reside. In
                this case, the ``dataset_dir`` has no effect on the location of
                the data

            If None, this parameter will default to whichever of ``data/`` or
            ``data.json`` exists in the dataset directory
        images_path (None): an optional parameter that enables explicit
            control over the location of the image listing file. Can be any of
            the following:

            -   a filename like "images.txt" specifying the location of the
                image listing file labels in ``dataset_dir``
            -   an absolute filepath to the image listing file. In this case,
                ``dataset_dir`` has no effect on the location of the file

            If None, the parameter will default to ``images.txt``
        objects_path (None): an optional parameter that enables explicit
            control over the location of the object names file. Can be any of
            the following:

            -   a filename like "obj.names" specifying the location of the
                object names file labels in ``dataset_dir``
            -   an absolute filepath to the object names file. In this case,
                ``dataset_dir`` has no effect on the location of the file

            If None, the parameter will default to ``obj.names``
        shuffle (False): whether to randomly shuffle the order in which the
            samples are imported
        seed (None): a random seed to use when shuffling
        max_samples (None): a maximum number of samples to import. By default,
            all samples are imported
    """

    def __init__(
        self,
        dataset_dir=None,
        data_path=None,
        images_path=None,
        objects_path=None,
        shuffle=False,
        seed=None,
        max_samples=None,
    ):
        data_path = self._parse_data_path(
            dataset_dir=dataset_dir, data_path=data_path, default="data/",
        )

        images_path = self._parse_labels_path(
            dataset_dir=dataset_dir,
            labels_path=images_path,
            default="images.txt",
        )

        objects_path = self._parse_labels_path(
            dataset_dir=dataset_dir,
            labels_path=objects_path,
            default="obj.names",
        )

        super().__init__(
            dataset_dir=dataset_dir,
            shuffle=shuffle,
            seed=seed,
            max_samples=max_samples,
        )

        self.data_path = data_path
        self.images_path = images_path
        self.objects_path = objects_path

        self._classes = None
        self._info = None
        self._image_paths_map = None
        self._labels_paths_map = None
        self._uuids = None
        self._iter_uuids = None
        self._num_samples = None

    def __iter__(self):
        self._iter_uuids = iter(self._uuids)
        return self

<<<<<<< HEAD
    def __len__(self):
        return self._num_samples

    def __next__(self):
        uuid = next(self._iter_uuids)

        try:
            image_path = self._image_paths_map[uuid]
        except KeyError:
            raise ValueError("No image found for sample '%s'" % uuid)

        labels_path = self._labels_paths_map.get(uuid, None)
        if labels_path:
            # Labeled image
            detections = load_yolo_annotations(labels_path, self._classes)
        else:
            # Unlabeled image
            detections = None

        return image_path, None, detections

    @property
    def has_dataset_info(self):
        return True

    @property
    def has_image_metadata(self):
        return False

    @property
    def label_cls(self):
        return fol.Detections

    def setup(self):
        if self.images_path is not None and os.path.exists(self.images_path):
            root_dir = os.path.dirname(self.images_path)

            image_paths_map = {}
            for path in _read_file_lines(self.images_path):
                uuid = os.path.splitext(os.path.basename(path))[0]
                if os.path.isabs(path):
                    image_paths_map[uuid] = path
                else:
                    image_paths_map[uuid] = os.path.join(root_dir, path)
        else:
            logger.warning(
                "Images file '%s' not found. Listing data directory '%s' "
                "instead",
                self.images_path,
                self.data_path,
            )

            image_paths_map = {
                path: os.path.splitext(os.path.basename(path))[0]
                for path in etau.list_files(self.data_path, abs_paths=True)
                if not path.endswith(".txt")
            }

        uuids = sorted(image_paths_map.keys())

        labels_paths_map = {}
        for uuid, image_path in image_paths_map.items():
            labels_path = os.path.splitext(image_path)[0] + ".txt"
            if os.path.exists(labels_path):
                labels_paths_map[uuid] = labels_path

        self._image_paths_map = image_paths_map
        self._labels_paths_map = labels_paths_map

        if self.objects_path is not None and os.path.exists(self.objects_path):
            classes = _read_file_lines(self.objects_path)
        else:
            classes = None

        info = {}
        if classes is not None:
            info["classes"] = classes

        self._classes = classes
        self._info = info
        self._uuids = self._preprocess_list(uuids)
        self._num_samples = len(self._uuids)

    def get_dataset_info(self):
        return self._info


class YOLOv5DatasetImporter(
    foud.LabeledImageDatasetImporter, foud.ImportPathsMixin
):
    """Importer for YOLOv5 datasets stored on disk.

    See :class:`fiftyone.types.dataset_types.YOLOv5Dataset` for format details.

    Args:
        dataset_dir (None): the dataset directory
        yaml_path (None): an optional parameter that enables explicit control
            over the location of the dataset YAML file. Can be any of the
            following:

            -   a filename like "dataset.yaml" specifying the name of the YAML
                file in ``dataset_dir``
            -   an absolute path to the YAML file. In this case,
                ``dataset_dir`` has no effect

            If None, the parameter will default to ``dataset.yaml``
        split ("val"): the split to load. The supported values are
            ``("train", "val")``
=======
class YOLOv4DatasetImporter(
    foud.LabeledImageDatasetImporter, foud.ImportPathsMixin
):
    """Importer for YOLOv4 datasets stored on disk.

    See :class:`fiftyone.types.dataset_types.YOLOv4Dataset` for format details.

    Args:
        dataset_dir (None): the dataset directory
        data_path (None): an optional parameter that enables explicit control
            over the location of the media. Can be any of the following:

            -   a folder name like ``"data"`` or ``"data/"`` specifying a
                subfolder of ``dataset_dir`` where the media files reside
            -   an absolute directory path where the media files reside. In
                this case, the ``dataset_dir`` has no effect on the location of
                the data

            If None, this parameter will default to whichever of ``data/`` or
            ``data.json`` exists in the dataset directory
        images_path (None): an optional parameter that enables explicit
            control over the location of the image listing file. Can be any of
            the following:

            -   a filename like ``"images.txt"`` specifying the location of the
                image listing file labels in ``dataset_dir``
            -   an absolute filepath to the image listing file. In this case,
                ``dataset_dir`` has no effect on the location of the file

            If None, the parameter will default to ``images.txt``
        objects_path (None): an optional parameter that enables explicit
            control over the location of the object names file. Can be any of
            the following:

            -   a filename like ``"obj.names"`` specifying the location of the
                object names file labels in ``dataset_dir``
            -   an absolute filepath to the object names file. In this case,
                ``dataset_dir`` has no effect on the location of the file

            If None, the parameter will default to ``obj.names``
>>>>>>> 83d2c719
        shuffle (False): whether to randomly shuffle the order in which the
            samples are imported
        seed (None): a random seed to use when shuffling
        max_samples (None): a maximum number of samples to import. By default,
            all samples are imported
    """

    def __init__(
        self,
        dataset_dir=None,
<<<<<<< HEAD
        yaml_path=None,
        split="val",
=======
        data_path=None,
        images_path=None,
        objects_path=None,
>>>>>>> 83d2c719
        shuffle=False,
        seed=None,
        max_samples=None,
    ):
<<<<<<< HEAD
        supported_splits = ("train", "val")
        if split not in supported_splits:
            raise ValueError(
                "Unsupported split '%s'. Supported values are %s"
                % (split, supported_splits)
            )

        yaml_path = self._parse_labels_path(
            dataset_dir=dataset_dir,
            labels_path=yaml_path,
            default="dataset.yaml",
=======
        data_path = self._parse_data_path(
            dataset_dir=dataset_dir, data_path=data_path, default="data/",
        )

        images_path = self._parse_labels_path(
            dataset_dir=dataset_dir,
            labels_path=images_path,
            default="images.txt",
        )

        objects_path = self._parse_labels_path(
            dataset_dir=dataset_dir,
            labels_path=objects_path,
            default="obj.names",
>>>>>>> 83d2c719
        )

        super().__init__(
            dataset_dir=dataset_dir,
            shuffle=shuffle,
            seed=seed,
            max_samples=max_samples,
        )

<<<<<<< HEAD
        self.yaml_path = yaml_path
        self.split = split
=======
        self.data_path = data_path
        self.images_path = images_path
        self.objects_path = objects_path
>>>>>>> 83d2c719

        self._classes = None
        self._info = None
        self._image_paths_map = None
        self._labels_paths_map = None
        self._uuids = None
        self._iter_uuids = None
        self._num_samples = None

    def __iter__(self):
        self._iter_uuids = iter(self._uuids)
        return self

    def __len__(self):
        return self._num_samples

    def __next__(self):
        uuid = next(self._iter_uuids)

        try:
            image_path = self._image_paths_map[uuid]
        except KeyError:
            raise ValueError("No image found for sample '%s'" % uuid)

        labels_path = self._labels_paths_map.get(uuid, None)
        if labels_path:
            # Labeled image
            detections = load_yolo_annotations(labels_path, self._classes)
        else:
            # Unlabeled image
            detections = None

        return image_path, None, detections

    @property
    def has_dataset_info(self):
        return True

    @property
    def has_image_metadata(self):
        return False

    @property
    def label_cls(self):
        return fol.Detections

    def setup(self):
<<<<<<< HEAD
        d = _read_yaml_file(self.yaml_path)
=======
        if self.images_path is not None and os.path.exists(self.images_path):
            root_dir = os.path.dirname(self.images_path)

            image_paths_map = {}
            for path in _read_file_lines(self.images_path):
                uuid = os.path.splitext(os.path.basename(path))[0]
                if os.path.isabs(path):
                    image_paths_map[uuid] = path
                else:
                    image_paths_map[uuid] = os.path.join(root_dir, path)
        else:
            logger.warning(
                "Images file '%s' not found. Listing data directory '%s' "
                "instead",
                self.images_path,
                self.data_path,
            )

            image_paths_map = {
                path: os.path.splitext(os.path.basename(path))[0]
                for path in etau.list_files(self.data_path, abs_paths=True)
                if not path.endswith(".txt")
            }

        uuids = sorted(image_paths_map.keys())

        labels_paths_map = {}
        for uuid, image_path in image_paths_map.items():
            labels_path = os.path.splitext(image_path)[0] + ".txt"
            if os.path.exists(labels_path):
                labels_paths_map[uuid] = labels_path

        self._image_paths_map = image_paths_map
        self._labels_paths_map = labels_paths_map

        if self.objects_path is not None and os.path.exists(self.objects_path):
            classes = _read_file_lines(self.objects_path)
        else:
            classes = None
>>>>>>> 83d2c719

        data = d[self.split]
        classes = d.get("names", None)

<<<<<<< HEAD
        if data.endswith(".txt"):
            txt_path = _parse_yolo_v5_data_path(data, self.yaml_path)
            image_paths = _read_file_lines(txt_path)
        else:
            if etau.is_str(data):
                data_dirs = [data]
            else:
                data_dirs = data

            image_paths = []
            for data_dir in data_dirs:
                data_dir = _parse_yolo_v5_data_path(data_dir, self.yaml_path)
                image_paths.extend(etau.list_files(data_dir, abs_paths=True))

        image_paths_map = {
            p: os.path.splitext(os.path.basename(p))[0] for p in image_paths
        }

        uuids = sorted(image_paths_map.keys())

=======
        self._classes = classes
        self._info = info
        self._uuids = self._preprocess_list(uuids)
        self._num_samples = len(self._uuids)

    def get_dataset_info(self):
        return self._info


class YOLOv5DatasetImporter(
    foud.LabeledImageDatasetImporter, foud.ImportPathsMixin
):
    """Importer for YOLOv5 datasets stored on disk.

    See :class:`fiftyone.types.dataset_types.YOLOv5Dataset` for format details.

    Args:
        dataset_dir (None): the dataset directory
        yaml_path (None): an optional parameter that enables explicit control
            over the location of the dataset YAML file. Can be any of the
            following:

            -   a filename like ``"dataset.yaml"`` specifying the name of the
                YAML file in ``dataset_dir``
            -   an absolute path to the YAML file. In this case,
                ``dataset_dir`` has no effect

            If None, the parameter will default to ``dataset.yaml``
        split ("val"): the split to load. Typical values are
            ``("train", "val")``
        shuffle (False): whether to randomly shuffle the order in which the
            samples are imported
        seed (None): a random seed to use when shuffling
        max_samples (None): a maximum number of samples to import. By default,
            all samples are imported
    """

    def __init__(
        self,
        dataset_dir=None,
        yaml_path=None,
        split="val",
        shuffle=False,
        seed=None,
        max_samples=None,
    ):
        yaml_path = self._parse_labels_path(
            dataset_dir=dataset_dir,
            labels_path=yaml_path,
            default="dataset.yaml",
        )

        super().__init__(
            dataset_dir=dataset_dir,
            shuffle=shuffle,
            seed=seed,
            max_samples=max_samples,
        )

        self.yaml_path = yaml_path
        self.split = split

        self._classes = None
        self._info = None
        self._image_paths_map = None
        self._labels_paths_map = None
        self._uuids = None
        self._iter_uuids = None
        self._num_samples = None

    def __iter__(self):
        self._iter_uuids = iter(self._uuids)
        return self

    def __len__(self):
        return self._num_samples

    def __next__(self):
        uuid = next(self._iter_uuids)

        try:
            image_path = self._image_paths_map[uuid]
        except KeyError:
            raise ValueError("No image found for sample '%s'" % uuid)

        labels_path = self._labels_paths_map.get(uuid, None)
        if labels_path:
            # Labeled image
            detections = load_yolo_annotations(labels_path, self._classes)
        else:
            # Unlabeled image
            detections = None

        return image_path, None, detections

    @property
    def has_dataset_info(self):
        return True

    @property
    def has_image_metadata(self):
        return False

    @property
    def label_cls(self):
        return fol.Detections

    def setup(self):
        d = _read_yaml_file(self.yaml_path)

        if self.split not in d:
            raise ValueError(
                "Dataset YAML '%s' does not contain split '%s'"
                % (self.yaml_path, self.split)
            )

        data = d[self.split]
        classes = d.get("names", None)

        if data.endswith(".txt"):
            txt_path = _parse_yolo_v5_data_path(data, self.yaml_path)
            image_paths = _read_file_lines(txt_path)
        else:
            if etau.is_str(data):
                data_dirs = [data]
            else:
                data_dirs = data

            image_paths = []
            for data_dir in data_dirs:
                data_dir = _parse_yolo_v5_data_path(data_dir, self.yaml_path)
                image_paths.extend(etau.list_files(data_dir, abs_paths=True))

        image_paths_map = {
            p: os.path.splitext(os.path.basename(p))[0] for p in image_paths
        }

        uuids = sorted(image_paths_map.keys())

>>>>>>> 83d2c719
        labels_paths_map = {}
        for uuid, image_path in image_paths_map.items():
            labels_path = _get_yolo_v5_labels_path(image_path)
            if os.path.exists(labels_path):
                labels_paths_map[uuid] = labels_path
<<<<<<< HEAD

        self._image_paths_map = image_paths_map
        self._labels_paths_map = labels_paths_map

=======

        self._image_paths_map = image_paths_map
        self._labels_paths_map = labels_paths_map

>>>>>>> 83d2c719
        info = {}
        if classes is not None:
            info["classes"] = classes

        self._classes = classes
        self._info = info
        self._uuids = self._preprocess_list(uuids)
        self._num_samples = len(self._uuids)

    def get_dataset_info(self):
        return self._info


class YOLOv4DatasetExporter(
    foud.LabeledImageDatasetExporter, foud.ExportPathsMixin
):
    """Exporter that writes YOLOv4 datasets to disk.

    See :class:`fiftyone.types.dataset_types.YOLOv4Dataset` for format details.

    Args:
        export_dir (None): the directory to write the export. This has no
            effect if ``data_path``, ``objects_path``, and ``images_path`` are
            absolute paths
        data_path (None): an optional parameter that enables explicit control
            over the location of the exported data and labels. Can be any of
            the following:

<<<<<<< HEAD
            -   a folder name like "data" or "data/" specifying a subfolder of
                ``export_dir`` in which to export the data and labels
=======
            -   a folder name like ``"data"`` or ``"data/"`` specifying a
                subfolder of ``export_dir`` in which to export the data and
                labels
>>>>>>> 83d2c719
            -   an absolute directory path in which to export the data and
                labels. In this case, the ``export_dir`` has no effect on the
                location of the data

            If None, the data will be written into ``export_dir`` using the
            default folder name
        objects_path (None): an optional parameter that enables explicit
            control over the location of the object names file. Can be any of
            the following:

<<<<<<< HEAD
            -   a filename like "obj.names" specifying the location in
=======
            -   a filename like ``"obj.names"`` specifying the location in
>>>>>>> 83d2c719
                ``export_dir`` in which to export the object names
            -   an absolute filepath to which to export the object names. In
                this case, the ``export_dir`` has no effect on the location of
                the object names

            If None, the object names will be written into ``export_dir``
            using the default filename
        images_path (None): an optional parameter that enables explicit control
            over the location of the image listing file. Can be any of the
            following:

<<<<<<< HEAD
            -   a filename like "images.txt" specifying the location in
=======
            -   a filename like ``"images.txt"`` specifying the location in
>>>>>>> 83d2c719
                ``export_dir`` in which to export the image listing
            -   an absolute filepath to which to export the image listing. In
                this case, the ``export_dir`` has no effect on the location of
                the image listing

            If None, the image listing will be written into ``export_dir``
            using the default filename
        export_media (None): controls how to export the raw media. The
            supported values are:

            -   ``True``: copy all media files into the output directory
            -   ``False``: don't export media
            -   ``"move"``: move all media files into the output directory
            -   ``"symlink"``: create symlinks to the media files in the output
                directory

            If None, the default value of this parameter will be chosen based
            on the value of the ``data_path`` parameter
        classes (None): the list of possible class labels. If not provided,
            this list will be extracted when :meth:`log_collection` is called,
            if possible
        image_format (None): the image format to use when writing in-memory
            images to disk. By default, ``fiftyone.config.default_image_ext``
            is used
    """

    def __init__(
        self,
        export_dir=None,
        data_path=None,
        objects_path=None,
        images_path=None,
        export_media=None,
        classes=None,
        image_format=None,
    ):
        data_path, export_media = self._parse_data_path(
            export_dir=export_dir,
            data_path=data_path,
            export_media=export_media,
            default="data/",
        )

        objects_path = self._parse_labels_path(
            export_dir=export_dir,
            labels_path=objects_path,
            default="obj.names",
        )

        images_path = self._parse_labels_path(
            export_dir=export_dir,
            labels_path=images_path,
            default="labels.txt",
        )
<<<<<<< HEAD

        super().__init__(export_dir=export_dir)

=======

        super().__init__(export_dir=export_dir)

>>>>>>> 83d2c719
        self.data_path = data_path
        self.objects_path = objects_path
        self.images_path = images_path
        self.export_media = export_media
        self.classes = classes
        self.image_format = image_format

        self._classes = None
        self._dynamic_classes = classes is None
        self._labels_map_rev = None
        self._rel_dir = None
        self._images = None
        self._writer = None
        self._media_exporter = None

    @property
    def requires_image_metadata(self):
        return False

    @property
    def label_cls(self):
        return fol.Detections

    def setup(self):
        if self.export_dir is None:
            rel_dir = self.data_path
        else:
            rel_dir = self.export_dir

        self._rel_dir = rel_dir

        self._classes = {}
        self._labels_map_rev = {}
        self._images = []
        self._writer = YOLOAnnotationWriter()
<<<<<<< HEAD

        self._parse_classes()

=======

        self._parse_classes()

>>>>>>> 83d2c719
        self._media_exporter = foud.ImageExporter(
            self.export_media,
            export_path=self.data_path,
            supported_modes=(True, False, "move", "symlink"),
            default_ext=self.image_format,
            ignore_exts=True,
        )
        self._media_exporter.setup()

    def log_collection(self, sample_collection):
        if self.classes is None:
            if sample_collection.default_classes:
                self.classes = sample_collection.default_classes
                self._parse_classes()
                self._dynamic_classes = False
            elif sample_collection.classes:
                self.classes = next(iter(sample_collection.classes.values()))
                self._parse_classes()
                self._dynamic_classes = False
            elif "classes" in sample_collection.info:
                self.classes = sample_collection.info["classes"]
                self._parse_classes()
                self._dynamic_classes = False

    def export_sample(self, image_or_path, detections, metadata=None):
        out_image_path, _ = self._media_exporter.export(image_or_path)

        if detections is None:
            return

        self._images.append(os.path.relpath(out_image_path, self._rel_dir))

        out_labels_path = os.path.splitext(out_image_path)[0] + ".txt"

        self._writer.write(
            detections,
            out_labels_path,
            self._labels_map_rev,
            dynamic_classes=self._dynamic_classes,
        )

    def close(self, *args):
        if self._dynamic_classes:
            classes = _to_classes(self._labels_map_rev)
        else:
            classes = self.classes

        _write_file_lines(classes, self.objects_path)
        _write_file_lines(self._images, self.images_path)

        self._media_exporter.close()

    def _parse_classes(self):
        if self.classes is not None:
            self._labels_map_rev = _to_labels_map_rev(self.classes)


class YOLOv5DatasetExporter(
    foud.LabeledImageDatasetExporter, foud.ExportPathsMixin
):
    """Exporter that writes YOLOv5 datasets to disk.
<<<<<<< HEAD

    See :class:`fiftyone.types.dataset_types.YOLOv5Dataset` for format details.

=======

    See :class:`fiftyone.types.dataset_types.YOLOv5Dataset` for format details.

>>>>>>> 83d2c719
    Args:
        export_dir (None): the directory to write the export. This has no
            effect if ``data_path``, ``objects_path``, and ``images_path`` are
            absolute paths
<<<<<<< HEAD
        split ("val"): the split being exported. The supported values are
=======
        split ("val"): the split being exported. Typical values are
>>>>>>> 83d2c719
            ``("train", "val")``
        data_path (None): an optional parameter that enables explicit control
            over the location of the exported media. Can be any of the
            following:

<<<<<<< HEAD
            -   a folder name like "images" or "images/" specifying a subfolder
                of ``export_dir`` in which to export the images
=======
            -   a folder name like ``"images"`` or ``"images/"`` specifying a
                subfolder of ``export_dir`` in which to export the images
>>>>>>> 83d2c719
            -   an absolute directory path in which to export the images. In
                this case, the ``export_dir`` has no effect on the location of
                the images

            If None, the data will be written into ``export_dir`` using the
            default folder name
        labels_path (None): an optional parameter that enables explicit
            control over the location of the exported labels. Can be any of the
            following:

<<<<<<< HEAD
            -   a folder name like "labels" or "labels/" specifying the
=======
            -   a folder name like ``"labels"`` or ``"labels/"`` specifying the
>>>>>>> 83d2c719
                location in ``export_dir`` in which to export the labels
            -   an absolute folder path to which to export the labels. In this
                case, the ``export_dir`` has no effect on the location of
                the object names

            If None, the object names will be written into ``export_dir``
            using the default filename
        yaml_path (None): an optional parameter that enables explicit control
            over the location of the dataset listing YAML file. Can be any of
            the following:

<<<<<<< HEAD
            -   a filename like "dataset.yaml" specifying the location in
=======
            -   a filename like ``"dataset.yaml"`` specifying the location in
>>>>>>> 83d2c719
                ``export_dir`` to write the YAML file
            -   an absolute filepath to which to write the YAML file. In this
                case, the ``export_dir`` has no effect on the location of
                the image listing

            If None, the image listing will be written into ``export_dir``
            using the default filename
        export_media (None): controls how to export the raw media. The
            supported values are:

            -   ``True``: copy all media files into the output directory
            -   ``False``: don't export media
            -   ``"move"``: move all media files into the output directory
            -   ``"symlink"``: create symlinks to the media files in the output
                directory

            If None, the default value of this parameter will be chosen based
            on the value of the ``data_path`` parameter
        classes (None): the list of possible class labels. If not provided,
            this list will be extracted when :meth:`log_collection` is called,
            if possible
        image_format (None): the image format to use when writing in-memory
            images to disk. By default, ``fiftyone.config.default_image_ext``
            is used
    """

    def __init__(
        self,
        export_dir=None,
        split="val",
        data_path=None,
        labels_path=None,
        yaml_path=None,
        export_media=None,
        classes=None,
        image_format=None,
    ):
<<<<<<< HEAD
        supported_splits = ("train", "val")
        if split not in supported_splits:
            raise ValueError(
                "Unsupported split '%s'. Supported values are %s"
                % (split, supported_splits)
            )

=======
>>>>>>> 83d2c719
        data_path, export_media = self._parse_data_path(
            export_dir=export_dir,
            data_path=data_path,
            export_media=export_media,
            default="images/" + split,
        )

        labels_path = self._parse_labels_path(
            export_dir=export_dir,
            labels_path=labels_path,
            default="labels/" + split,
        )

        yaml_path = self._parse_labels_path(
            export_dir=export_dir,
            labels_path=yaml_path,
            default="dataset.yaml",
        )

        super().__init__(export_dir=export_dir)

        self.split = split
        self.data_path = data_path
        self.labels_path = labels_path
        self.yaml_path = yaml_path
        self.export_media = export_media
        self.classes = classes
        self.image_format = image_format

        self._classes = None
        self._dynamic_classes = classes is None
        self._labels_map_rev = None
        self._rel_dir = None
        self._images = None
        self._writer = None
        self._media_exporter = None

    @property
    def requires_image_metadata(self):
        return False

    @property
    def label_cls(self):
        return fol.Detections

    def setup(self):
        self._classes = {}
        self._labels_map_rev = {}
        self._images = []
        self._writer = YOLOAnnotationWriter()

        self._parse_classes()

        self._media_exporter = foud.ImageExporter(
            self.export_media,
            export_path=self.data_path,
            supported_modes=(True, False, "move", "symlink"),
            default_ext=self.image_format,
            ignore_exts=True,
        )
        self._media_exporter.setup()

    def log_collection(self, sample_collection):
        if self.classes is None:
            if sample_collection.default_classes:
                self.classes = sample_collection.default_classes
                self._parse_classes()
                self._dynamic_classes = False
            elif sample_collection.classes:
                self.classes = next(iter(sample_collection.classes.values()))
                self._parse_classes()
                self._dynamic_classes = False
            elif "classes" in sample_collection.info:
                self.classes = sample_collection.info["classes"]
                self._parse_classes()
                self._dynamic_classes = False

    def export_sample(self, image_or_path, detections, metadata=None):
<<<<<<< HEAD
        out_image_path, uuid = self._media_exporter.export(image_or_path)
=======
        _, uuid = self._media_exporter.export(image_or_path)
>>>>>>> 83d2c719

        if detections is None:
            return

        out_labels_path = os.path.join(self.labels_path, uuid + ".txt")

        self._writer.write(
            detections,
            out_labels_path,
            self._labels_map_rev,
            dynamic_classes=self._dynamic_classes,
        )

    def close(self, *args):
        if os.path.isfile(self.yaml_path):
            d = _read_yaml_file(self.yaml_path)
        else:
            d = {}

        if self._dynamic_classes:
            classes = _to_classes(self._labels_map_rev)
        else:
            classes = self.classes

        d[self.split] = _make_yolo_v5_data_path(self.data_path, self.yaml_path)
        d["nc"] = len(classes)
        d["names"] = list(classes)

        _write_yaml_file(d, self.yaml_path)

        self._media_exporter.close()

    def _parse_classes(self):
        if self.classes is not None:
            self._labels_map_rev = _to_labels_map_rev(self.classes)


class YOLOAnnotationWriter(object):
    """Class for writing annotations in YOLO-style TXT format."""

    def write(
        self, detections, txt_path, labels_map_rev, dynamic_classes=False
    ):
        """Writes the detections to disk.

        Args:
            detections: a :class:`fiftyone.core.labels.Detections` instance
            txt_path: the path to write the annotation TXT file
            labels_map_rev: a dictionary mapping class label strings to target
                integers
            dynamic_classes (False): whether to dynamically add labels to
                labels_map_rev
        """
        rows = []
        for detection in detections.detections:
            row = _make_yolo_row(detection, labels_map_rev, dynamic_classes)
            rows.append(row)

        _write_file_lines(rows, txt_path)


def load_yolo_annotations(txt_path, classes):
    """Loads the YOLO-style annotations from the given TXT file.

    Args:
        txt_path: the path to the annotations TXT file
        classes: the list of class label strings

    Returns:
        a :class:`fiftyone.core.detections.Detections` instance
    """
    detections = []
    for row in _read_file_lines(txt_path):
        detection = _parse_yolo_row(row, classes)
        detections.append(detection)

    return fol.Detections(detections=detections)


def _parse_yolo_v5_data_path(data_path, yaml_path):
    if os.path.isabs(data_path):
        return data_path

    # Interpret relative to YAML file
    root_dir = os.path.dirname(yaml_path)
    return os.path.normpath(os.path.join(root_dir, data_path))


def _make_yolo_v5_data_path(data_path, yaml_path):
    # Save path relative to YAML file
    root_dir = os.path.dirname(yaml_path)
    data_path = os.path.relpath(data_path, root_dir) + os.path.sep
    if not data_path.startswith("."):
        data_path = "." + os.path.sep + data_path

    return data_path


def _get_yolo_v5_labels_path(image_path):
    old = os.path.sep + "images" + os.path.sep
    new = os.path.sep + "labels" + os.path.sep

    chunks = image_path.rsplit(old, 1)
    if len(chunks) == 1:
        raise ValueError(
            "Invalid image path '%s'. YOLOv5 image paths must contain '%s', "
            "which is replaced with '%s' to locate the labels TXT file"
            % (image_path, old, new)
        )

    return os.path.splitext(new.join(chunks))[0] + ".txt"


def _parse_yolo_row(row, classes):
    target, xc, yc, w, h = row.split()

    try:
        label = classes[int(target)]
    except:
        label = str(target)

    bounding_box = [
        (float(xc) - 0.5 * float(w)),
        (float(yc) - 0.5 * float(h)),
        float(w),
        float(h),
    ]

    return fol.Detection(label=label, bounding_box=bounding_box)


def _make_yolo_row(detection, labels_map_rev, dynamic_classes):
    label = detection.label
    if dynamic_classes and label not in labels_map_rev:
        target = len(labels_map_rev)
        labels_map_rev[label] = target
    else:
        target = labels_map_rev[label]

    xtl, ytl, w, h = detection.bounding_box
    xc = xtl + 0.5 * w
    yc = ytl + 0.5 * h

    return "%d %f %f %f %f" % (target, xc, yc, w, h)


def _read_yaml_file(path):
    with open(path, "r") as f:
        return yaml.safe_load(f)


def _write_yaml_file(d, path):
    s = yaml.dump(d, default_flow_style=False)
    etau.write_file(s, path)


def _read_file_lines(path):
    with open(path, "r") as f:
        lines = [l.strip() for l in f.read().splitlines()]
        return [l for l in lines if l]


def _write_file_lines(lines, outpath):
    etau.write_file("\n".join(lines), outpath)


def _to_labels_map_rev(classes):
    return {c: i for i, c in enumerate(classes)}


def _to_classes(labels_map_rev):
    targets_to_labels = {v: k for k, v in labels_map_rev.items()}

    classes = []
    for target in range(max(targets_to_labels.keys()) + 1):
        if target in targets_to_labels:
            classes.append(targets_to_labels[target])
        else:
            classes.append(str(target))

    return classes<|MERGE_RESOLUTION|>--- conflicted
+++ resolved
@@ -17,16 +17,6 @@
 
 
 logger = logging.getLogger(__name__)
-<<<<<<< HEAD
-=======
-
-
-class YOLOSampleParser(foud.ImageDetectionSampleParser):
-    """Parser for samples whose labels are in YOLO-style format.
-
-    This implementation supports samples that are
-    ``(image_or_path, anno_txt_path)`` tuples, where:
->>>>>>> 83d2c719
 
 
 class YOLOv4DatasetImporter(
@@ -34,20 +24,15 @@
 ):
     """Importer for YOLOv4 datasets stored on disk.
 
-<<<<<<< HEAD
     See :class:`fiftyone.types.dataset_types.YOLOv4Dataset` for format details.
-=======
-    See :class:`fiftyone.types.dataset_types.YOLOv4Dataset` or
-    :class:`fiftyone.types.dataset_types.YOLOv5Dataset` for format details.
->>>>>>> 83d2c719
 
     Args:
         dataset_dir (None): the dataset directory
         data_path (None): an optional parameter that enables explicit control
             over the location of the media. Can be any of the following:
 
-            -   a folder name like "data" or "data/" specifying a subfolder of
-                ``dataset_dir`` where the media files reside
+            -   a folder name like ``"data"`` or ``"data/"`` specifying a
+                subfolder of ``dataset_dir`` where the media files reside
             -   an absolute directory path where the media files reside. In
                 this case, the ``dataset_dir`` has no effect on the location of
                 the data
@@ -58,7 +43,7 @@
             control over the location of the image listing file. Can be any of
             the following:
 
-            -   a filename like "images.txt" specifying the location of the
+            -   a filename like ``"images.txt"`` specifying the location of the
                 image listing file labels in ``dataset_dir``
             -   an absolute filepath to the image listing file. In this case,
                 ``dataset_dir`` has no effect on the location of the file
@@ -68,7 +53,7 @@
             control over the location of the object names file. Can be any of
             the following:
 
-            -   a filename like "obj.names" specifying the location of the
+            -   a filename like ``"obj.names"`` specifying the location of the
                 object names file labels in ``dataset_dir``
             -   an absolute filepath to the object names file. In this case,
                 ``dataset_dir`` has no effect on the location of the file
@@ -130,7 +115,6 @@
         self._iter_uuids = iter(self._uuids)
         return self
 
-<<<<<<< HEAD
     def __len__(self):
         return self._num_samples
 
@@ -209,261 +193,6 @@
         if classes is not None:
             info["classes"] = classes
 
-        self._classes = classes
-        self._info = info
-        self._uuids = self._preprocess_list(uuids)
-        self._num_samples = len(self._uuids)
-
-    def get_dataset_info(self):
-        return self._info
-
-
-class YOLOv5DatasetImporter(
-    foud.LabeledImageDatasetImporter, foud.ImportPathsMixin
-):
-    """Importer for YOLOv5 datasets stored on disk.
-
-    See :class:`fiftyone.types.dataset_types.YOLOv5Dataset` for format details.
-
-    Args:
-        dataset_dir (None): the dataset directory
-        yaml_path (None): an optional parameter that enables explicit control
-            over the location of the dataset YAML file. Can be any of the
-            following:
-
-            -   a filename like "dataset.yaml" specifying the name of the YAML
-                file in ``dataset_dir``
-            -   an absolute path to the YAML file. In this case,
-                ``dataset_dir`` has no effect
-
-            If None, the parameter will default to ``dataset.yaml``
-        split ("val"): the split to load. The supported values are
-            ``("train", "val")``
-=======
-class YOLOv4DatasetImporter(
-    foud.LabeledImageDatasetImporter, foud.ImportPathsMixin
-):
-    """Importer for YOLOv4 datasets stored on disk.
-
-    See :class:`fiftyone.types.dataset_types.YOLOv4Dataset` for format details.
-
-    Args:
-        dataset_dir (None): the dataset directory
-        data_path (None): an optional parameter that enables explicit control
-            over the location of the media. Can be any of the following:
-
-            -   a folder name like ``"data"`` or ``"data/"`` specifying a
-                subfolder of ``dataset_dir`` where the media files reside
-            -   an absolute directory path where the media files reside. In
-                this case, the ``dataset_dir`` has no effect on the location of
-                the data
-
-            If None, this parameter will default to whichever of ``data/`` or
-            ``data.json`` exists in the dataset directory
-        images_path (None): an optional parameter that enables explicit
-            control over the location of the image listing file. Can be any of
-            the following:
-
-            -   a filename like ``"images.txt"`` specifying the location of the
-                image listing file labels in ``dataset_dir``
-            -   an absolute filepath to the image listing file. In this case,
-                ``dataset_dir`` has no effect on the location of the file
-
-            If None, the parameter will default to ``images.txt``
-        objects_path (None): an optional parameter that enables explicit
-            control over the location of the object names file. Can be any of
-            the following:
-
-            -   a filename like ``"obj.names"`` specifying the location of the
-                object names file labels in ``dataset_dir``
-            -   an absolute filepath to the object names file. In this case,
-                ``dataset_dir`` has no effect on the location of the file
-
-            If None, the parameter will default to ``obj.names``
->>>>>>> 83d2c719
-        shuffle (False): whether to randomly shuffle the order in which the
-            samples are imported
-        seed (None): a random seed to use when shuffling
-        max_samples (None): a maximum number of samples to import. By default,
-            all samples are imported
-    """
-
-    def __init__(
-        self,
-        dataset_dir=None,
-<<<<<<< HEAD
-        yaml_path=None,
-        split="val",
-=======
-        data_path=None,
-        images_path=None,
-        objects_path=None,
->>>>>>> 83d2c719
-        shuffle=False,
-        seed=None,
-        max_samples=None,
-    ):
-<<<<<<< HEAD
-        supported_splits = ("train", "val")
-        if split not in supported_splits:
-            raise ValueError(
-                "Unsupported split '%s'. Supported values are %s"
-                % (split, supported_splits)
-            )
-
-        yaml_path = self._parse_labels_path(
-            dataset_dir=dataset_dir,
-            labels_path=yaml_path,
-            default="dataset.yaml",
-=======
-        data_path = self._parse_data_path(
-            dataset_dir=dataset_dir, data_path=data_path, default="data/",
-        )
-
-        images_path = self._parse_labels_path(
-            dataset_dir=dataset_dir,
-            labels_path=images_path,
-            default="images.txt",
-        )
-
-        objects_path = self._parse_labels_path(
-            dataset_dir=dataset_dir,
-            labels_path=objects_path,
-            default="obj.names",
->>>>>>> 83d2c719
-        )
-
-        super().__init__(
-            dataset_dir=dataset_dir,
-            shuffle=shuffle,
-            seed=seed,
-            max_samples=max_samples,
-        )
-
-<<<<<<< HEAD
-        self.yaml_path = yaml_path
-        self.split = split
-=======
-        self.data_path = data_path
-        self.images_path = images_path
-        self.objects_path = objects_path
->>>>>>> 83d2c719
-
-        self._classes = None
-        self._info = None
-        self._image_paths_map = None
-        self._labels_paths_map = None
-        self._uuids = None
-        self._iter_uuids = None
-        self._num_samples = None
-
-    def __iter__(self):
-        self._iter_uuids = iter(self._uuids)
-        return self
-
-    def __len__(self):
-        return self._num_samples
-
-    def __next__(self):
-        uuid = next(self._iter_uuids)
-
-        try:
-            image_path = self._image_paths_map[uuid]
-        except KeyError:
-            raise ValueError("No image found for sample '%s'" % uuid)
-
-        labels_path = self._labels_paths_map.get(uuid, None)
-        if labels_path:
-            # Labeled image
-            detections = load_yolo_annotations(labels_path, self._classes)
-        else:
-            # Unlabeled image
-            detections = None
-
-        return image_path, None, detections
-
-    @property
-    def has_dataset_info(self):
-        return True
-
-    @property
-    def has_image_metadata(self):
-        return False
-
-    @property
-    def label_cls(self):
-        return fol.Detections
-
-    def setup(self):
-<<<<<<< HEAD
-        d = _read_yaml_file(self.yaml_path)
-=======
-        if self.images_path is not None and os.path.exists(self.images_path):
-            root_dir = os.path.dirname(self.images_path)
-
-            image_paths_map = {}
-            for path in _read_file_lines(self.images_path):
-                uuid = os.path.splitext(os.path.basename(path))[0]
-                if os.path.isabs(path):
-                    image_paths_map[uuid] = path
-                else:
-                    image_paths_map[uuid] = os.path.join(root_dir, path)
-        else:
-            logger.warning(
-                "Images file '%s' not found. Listing data directory '%s' "
-                "instead",
-                self.images_path,
-                self.data_path,
-            )
-
-            image_paths_map = {
-                path: os.path.splitext(os.path.basename(path))[0]
-                for path in etau.list_files(self.data_path, abs_paths=True)
-                if not path.endswith(".txt")
-            }
-
-        uuids = sorted(image_paths_map.keys())
-
-        labels_paths_map = {}
-        for uuid, image_path in image_paths_map.items():
-            labels_path = os.path.splitext(image_path)[0] + ".txt"
-            if os.path.exists(labels_path):
-                labels_paths_map[uuid] = labels_path
-
-        self._image_paths_map = image_paths_map
-        self._labels_paths_map = labels_paths_map
-
-        if self.objects_path is not None and os.path.exists(self.objects_path):
-            classes = _read_file_lines(self.objects_path)
-        else:
-            classes = None
->>>>>>> 83d2c719
-
-        data = d[self.split]
-        classes = d.get("names", None)
-
-<<<<<<< HEAD
-        if data.endswith(".txt"):
-            txt_path = _parse_yolo_v5_data_path(data, self.yaml_path)
-            image_paths = _read_file_lines(txt_path)
-        else:
-            if etau.is_str(data):
-                data_dirs = [data]
-            else:
-                data_dirs = data
-
-            image_paths = []
-            for data_dir in data_dirs:
-                data_dir = _parse_yolo_v5_data_path(data_dir, self.yaml_path)
-                image_paths.extend(etau.list_files(data_dir, abs_paths=True))
-
-        image_paths_map = {
-            p: os.path.splitext(os.path.basename(p))[0] for p in image_paths
-        }
-
-        uuids = sorted(image_paths_map.keys())
-
-=======
         self._classes = classes
         self._info = info
         self._uuids = self._preprocess_list(uuids)
@@ -603,23 +332,15 @@
 
         uuids = sorted(image_paths_map.keys())
 
->>>>>>> 83d2c719
         labels_paths_map = {}
         for uuid, image_path in image_paths_map.items():
             labels_path = _get_yolo_v5_labels_path(image_path)
             if os.path.exists(labels_path):
                 labels_paths_map[uuid] = labels_path
-<<<<<<< HEAD
 
         self._image_paths_map = image_paths_map
         self._labels_paths_map = labels_paths_map
 
-=======
-
-        self._image_paths_map = image_paths_map
-        self._labels_paths_map = labels_paths_map
-
->>>>>>> 83d2c719
         info = {}
         if classes is not None:
             info["classes"] = classes
@@ -648,14 +369,9 @@
             over the location of the exported data and labels. Can be any of
             the following:
 
-<<<<<<< HEAD
-            -   a folder name like "data" or "data/" specifying a subfolder of
-                ``export_dir`` in which to export the data and labels
-=======
             -   a folder name like ``"data"`` or ``"data/"`` specifying a
                 subfolder of ``export_dir`` in which to export the data and
                 labels
->>>>>>> 83d2c719
             -   an absolute directory path in which to export the data and
                 labels. In this case, the ``export_dir`` has no effect on the
                 location of the data
@@ -666,11 +382,7 @@
             control over the location of the object names file. Can be any of
             the following:
 
-<<<<<<< HEAD
-            -   a filename like "obj.names" specifying the location in
-=======
             -   a filename like ``"obj.names"`` specifying the location in
->>>>>>> 83d2c719
                 ``export_dir`` in which to export the object names
             -   an absolute filepath to which to export the object names. In
                 this case, the ``export_dir`` has no effect on the location of
@@ -682,11 +394,7 @@
             over the location of the image listing file. Can be any of the
             following:
 
-<<<<<<< HEAD
-            -   a filename like "images.txt" specifying the location in
-=======
             -   a filename like ``"images.txt"`` specifying the location in
->>>>>>> 83d2c719
                 ``export_dir`` in which to export the image listing
             -   an absolute filepath to which to export the image listing. In
                 this case, the ``export_dir`` has no effect on the location of
@@ -741,15 +449,9 @@
             labels_path=images_path,
             default="labels.txt",
         )
-<<<<<<< HEAD
 
         super().__init__(export_dir=export_dir)
 
-=======
-
-        super().__init__(export_dir=export_dir)
-
->>>>>>> 83d2c719
         self.data_path = data_path
         self.objects_path = objects_path
         self.images_path = images_path
@@ -785,15 +487,9 @@
         self._labels_map_rev = {}
         self._images = []
         self._writer = YOLOAnnotationWriter()
-<<<<<<< HEAD
 
         self._parse_classes()
 
-=======
-
-        self._parse_classes()
-
->>>>>>> 83d2c719
         self._media_exporter = foud.ImageExporter(
             self.export_media,
             export_path=self.data_path,
@@ -855,36 +551,21 @@
     foud.LabeledImageDatasetExporter, foud.ExportPathsMixin
 ):
     """Exporter that writes YOLOv5 datasets to disk.
-<<<<<<< HEAD
 
     See :class:`fiftyone.types.dataset_types.YOLOv5Dataset` for format details.
 
-=======
-
-    See :class:`fiftyone.types.dataset_types.YOLOv5Dataset` for format details.
-
->>>>>>> 83d2c719
     Args:
         export_dir (None): the directory to write the export. This has no
             effect if ``data_path``, ``objects_path``, and ``images_path`` are
             absolute paths
-<<<<<<< HEAD
-        split ("val"): the split being exported. The supported values are
-=======
         split ("val"): the split being exported. Typical values are
->>>>>>> 83d2c719
             ``("train", "val")``
         data_path (None): an optional parameter that enables explicit control
             over the location of the exported media. Can be any of the
             following:
 
-<<<<<<< HEAD
-            -   a folder name like "images" or "images/" specifying a subfolder
-                of ``export_dir`` in which to export the images
-=======
             -   a folder name like ``"images"`` or ``"images/"`` specifying a
                 subfolder of ``export_dir`` in which to export the images
->>>>>>> 83d2c719
             -   an absolute directory path in which to export the images. In
                 this case, the ``export_dir`` has no effect on the location of
                 the images
@@ -895,11 +576,7 @@
             control over the location of the exported labels. Can be any of the
             following:
 
-<<<<<<< HEAD
-            -   a folder name like "labels" or "labels/" specifying the
-=======
             -   a folder name like ``"labels"`` or ``"labels/"`` specifying the
->>>>>>> 83d2c719
                 location in ``export_dir`` in which to export the labels
             -   an absolute folder path to which to export the labels. In this
                 case, the ``export_dir`` has no effect on the location of
@@ -911,11 +588,7 @@
             over the location of the dataset listing YAML file. Can be any of
             the following:
 
-<<<<<<< HEAD
-            -   a filename like "dataset.yaml" specifying the location in
-=======
             -   a filename like ``"dataset.yaml"`` specifying the location in
->>>>>>> 83d2c719
                 ``export_dir`` to write the YAML file
             -   an absolute filepath to which to write the YAML file. In this
                 case, the ``export_dir`` has no effect on the location of
@@ -953,16 +626,6 @@
         classes=None,
         image_format=None,
     ):
-<<<<<<< HEAD
-        supported_splits = ("train", "val")
-        if split not in supported_splits:
-            raise ValueError(
-                "Unsupported split '%s'. Supported values are %s"
-                % (split, supported_splits)
-            )
-
-=======
->>>>>>> 83d2c719
         data_path, export_media = self._parse_data_path(
             export_dir=export_dir,
             data_path=data_path,
@@ -1041,11 +704,7 @@
                 self._dynamic_classes = False
 
     def export_sample(self, image_or_path, detections, metadata=None):
-<<<<<<< HEAD
-        out_image_path, uuid = self._media_exporter.export(image_or_path)
-=======
         _, uuid = self._media_exporter.export(image_or_path)
->>>>>>> 83d2c719
 
         if detections is None:
             return
