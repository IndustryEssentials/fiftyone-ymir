"""
FiftyOne Tornado server.

| Copyright 2017-2020, Voxel51, Inc.
| `voxel51.com <https://voxel51.com/>`_
|
"""
import asyncio
import argparse
from collections import defaultdict
from copy import deepcopy
import json
import os
import posixpath
import traceback
import uuid

from bson import ObjectId
import tornado.escape
import tornado.ioloop
import tornado.iostream
import tornado.options
import tornado.web
import tornado.websocket

import eta.core.labels as etal
import eta.core.utils as etau
import eta.core.video as etav

os.environ["FIFTYONE_SERVER"] = "1"
import fiftyone.core.aggregations as foa
import fiftyone.constants as foc
<<<<<<< HEAD
from fiftyone.core.expressions import ViewField as F
=======
import fiftyone.core.dataset as fod
>>>>>>> a9961684
import fiftyone.core.fields as fof
import fiftyone.core.labels as fol
import fiftyone.core.media as fom
import fiftyone.core.odm as foo
from fiftyone.core.service import DatabaseService
from fiftyone.core.stages import _STAGES
import fiftyone.core.stages as fosg
import fiftyone.core.state as fos
import fiftyone.core.view as fov

from fiftyone.server.json_util import convert, FiftyOneJSONEncoder
from fiftyone.server.util import get_file_dimensions
from fiftyone.server.pipelines import (
    DISTRIBUTION_PIPELINES,
    TAGS,
    LABELS,
    SCALARS,
)


# connect to the existing DB service to initialize global port information
db = DatabaseService()
db.start()


def get_user_id():
    """Gets the UUID of the current user

    Returns:
     a UUID string
    """
    uid_path = os.path.join(foc.FIFTYONE_CONFIG_DIR, "var", "uid")

    def read():
        try:
            with open(uid_path) as f:
                return next(f).strip()
        except (IOError, StopIteration):
            return None

    if not read():
        os.makedirs(os.path.dirname(uid_path), exist_ok=True)
        with open(uid_path, "w") as f:
            f.write(str(uuid.uuid4()))
    return read()


class RequestHandler(tornado.web.RequestHandler):
    """"Base class for HTTP request handlers"""

    async def get(self):
        self.write(self.get_response())

    @staticmethod
    def get_response():
        """Returns the serializable response

        Returns:
            dict
        """
        raise NotImplementedError("subclass must implement get_response()")


class FiftyOneHandler(RequestHandler):
    """Returns the version info of the fiftyone being used"""

    @staticmethod
    def get_response():
        """Returns the serializable response

        Returns:
            dict
        """
        return {"version": foc.VERSION}


class StagesHandler(RequestHandler):
    """Returns the definitions of stages available to the App"""

    @staticmethod
    def get_response():
        """Returns the serializable response

        Returns:
            dict
        """
        return {
            "stages": [
                {"name": stage.__name__, "params": stage._params()}
                for stage in _STAGES
            ]
        }


def _catch_errors(func):
    async def wrapper(self, *args, **kwargs):
        try:
            StateHandler.prev_state = StateHandler.state
            result = await func(self, *args, **kwargs)
            return result
        except Exception as error:
            StateHandler.state = StateHandler.prev_state
            for client in StateHandler.clients:
                client.write_message(
                    {
                        "type": "notification",
                        "kind": "Server Error",
                        "message": (
                            "An exception has been raised by the server. Your session "
                            "has been reverted to its previous state."
                        ),
                        "session_items": [traceback.format_exc()],
                        "app_items": [
                            "A traceback has been printed to your Python shell."
                        ],
                    }
                )

    return wrapper


_WITHOUT_PAGINATION_EXTENDED_STAGES = {fosg.FilterLabels, fosg.FilterField}


def _get_label_object_ids(label):
    """Returns a list of all object IDs contained in the label.

    Args:
        label: an ImageLabel instance

    Returns:
        list of IDs as strings
    """
    list_field_name = type(label).__name__.lower()
    if hasattr(label, "id"):
        return [label.id]
    elif list_field_name in label:
        return [obj.id for obj in label[list_field_name]]
    raise TypeError("Cannot serialize label type: " + str(type(label)))


def _make_frame_labels(name, label, frame_number, prefix=""):
    label = fol.ImageLabel.from_dict(label)
    labels = etav.VideoFrameLabels.from_image_labels(
        label.to_image_labels(name=prefix + name), frame_number,
    )

    for obj in labels.objects:
        obj.frame_number = frame_number

    for attr in labels.attributes():
        container = getattr(labels, attr)
        if isinstance(container, etal.LabelsContainer):
            object_ids = _get_label_object_ids(label)
            assert len(container) == len(object_ids)
            for (obj, object_id) in zip(container, object_ids):
                # force _id to be serialized
                obj._id = object_id
                attrs = obj.attributes() + ["_id"]
                obj.attributes = lambda: attrs

    return labels


class StateHandler(tornado.websocket.WebSocketHandler):
    """WebSocket handler for bi-directional state communication.

    Attributes:
        app_clients: active App clients
        clients: active clients
        state: the current a serialized
            :class:`fiftyone.core.state.StateDescription`, serialized
        prev_state: the previous a serialized
            :class:`fiftyone.core.state.StateDescription`, serialized
    """

    app_clients = set()
    clients = set()
    state = fos.StateDescription().serialize()
    prev_state = fos.StateDescription().serialize()

    @staticmethod
    def dumps(data):
        """Serializes data to a JSON formatted :class:`str`.

        Args:
            data: serializable object

        Returns:
            :class:`str`
        """
        return FiftyOneJSONEncoder.dumps(data)

    @staticmethod
    def loads(data):
        """Deserialized data to an object.

        Args:
            data: :class:`str`, :class:`bytes`, or :class:`bytearray`

        Returns:
            an object
        """
        return FiftyOneJSONEncoder.loads(data)

    @property
    def sample_collection(self):
        """Getter for the current sample collection."""
        db = self.settings["db"]
        state = fos.StateDescription.from_dict(StateHandler.state)
        return db[state.dataset._sample_collection_name]

    def write_message(self, message):
        """Writes a message to the client.

        Args:
            message: a serializable object
        """
        if message is None:
            return
        message = self.dumps(message)
        return super().write_message(message)

    def check_origin(self, origin):
        """Accepts all origins.

        Returns:
            True
        """
        return True

    def open(self):
        """On open, add the client to the active clients set, and write the
        current state to the new client.
        """
        StateHandler.clients.add(self)
        self.write_message({"type": "update", "state": StateHandler.state})

    def on_close(self):
        """On close, remove the client from the active clients set, and
        active App clients set (if applicable).
        """
        StateHandler.clients.remove(self)
        StateHandler.app_clients.discard(self)

    @_catch_errors
    async def on_message(self, message):
        """On message, call the associated event awaitable, with respect to 
        the provided message type.

        Args:
            message: a serialzed message
        """
        message = self.loads(message)
        event = getattr(self, "on_%s" % message.pop("type"))
        await event(**message)

    async def on_as_app(self):
        """Event for registering a client as an App."""
        StateHandler.app_clients.add(self)
        awaitables = self.get_statistics_awaitables(only=self)
        asyncio.gather(*awaitables)

    async def on_refresh(self):
        """Event for refreshing an App client."""
        StateHandler.state = fos.StateDescription.from_dict(
            StateHandler.state
        ).serialize()
        awaitables = [self.send_updates(only=self)]
        awaitables += self.get_statistics_awaitables(only=self)
        asyncio.gather(*awaitables)

    async def on_fiftyone(self):
        """Event for FiftyOne package version and user id requests."""
        self.write_message(
            {
                "type": "fiftyone",
                "data": {"version": foc.VERSION, "user_id": get_user_id(),},
            }
        )

    async def on_filters_update(self, filters):
        """Event for updating state filters. Sends an extended dataset statistics
        message to active App clients.

        Args:
            filters: a :class:`dict` mapping field path to a serialized
                :class:fiftyone.core.stages.Stage`
        """
        state = fos.StateDescription.from_dict(StateHandler.state)
        state.filters = filters
        view = state.view or state.dataset
        StateHandler.state = state.serialize()

        for stage in _make_filter_stages(state.dataset, state.filters):
            view = view.add_stage(stage)

        await self.send_statistics(view, extended=True)

    async def on_page(self, **kwargs):
        """Event for pagination requests"""
        await self.send_page(**kwargs)

    async def on_update(self, state):
        """Event for state updates. Sends an update message to all active
        clients, and statistics messages to active App clients.

        Args:
            state: a serialized :class:`fiftyone.core.state.StateDescription`
        """
        StateHandler.state = state
        awaitables = [
            self.send_updates(),
        ]
        awaitables += self.get_statistics_awaitables()
        asyncio.gather(*awaitables)

    async def on_add_selection(self, _id):
        """Event for adding a :class:`fiftyone.core.samples.Sample` _id to the
        currently selected sample _ids.

        Sends state updates to all active clients.

        Args:
            _id: a sample _id
        """
        selected = set(StateHandler.state["selected"])
        selected.add(_id)
        StateHandler.state["selected"] = selected
        await self.send_updates(ignore=self)

    async def on_remove_selection(self, _id):
        """Event for removing a :class:`fiftyone.core.samples.Sample` _id from the
        currently selected sample _ids

        Sends state updates to all active clients.

        Args:
            _id: a sample _id
        """
        selected = set(StateHandler.state["selected"])
        selected.remove(_id)
        StateHandler.state["selected"] = selected
        await self.send_updates(ignore=self)

    async def on_clear_selection(self):
        """Event for clearing the currently selected sample _ids.

        Sends state updates to all active clients.
        """
        StateHandler.state["selected"] = []
        await self.send_updates(ignore=self)

    async def on_set_selected_objects(self, selected_objects):
        """Event for setting the entire selected objects list.

        Args:
            selected_object: a list of selected objects
        """
        if not isinstance(selected_objects, list):
            raise TypeError("selected_objects must be a list")

        StateHandler.state["selected_objects"] = selected_objects
        await self.send_updates(ignore=self)

    async def on_set_dataset(self, dataset_name):
        """Event for setting the current dataset by name.

        Args:
            dataset_name: the dataset name
        """
        dataset = fod.load_dataset(dataset_name)
        StateHandler.state = fos.StateDescription(dataset=dataset).serialize()
        await self.on_update(StateHandler.state)

    async def on_get_video_data(self, _id, filepath):
        """Gets the frame labels for video samples.

        Args:
            _id: a sample _id
            filepath: the absolute path to the sample's video on disk
        """
        state = fos.StateDescription.from_dict(StateHandler.state)
        find_d = {"_sample_id": ObjectId(_id)}
        labels = etav.VideoLabels()
        frames = list(state.dataset._frame_collection.find(find_d))
        sample = state.dataset[_id].to_mongo_dict()
        convert(frames)

        for frame_dict in frames:
            frame_number = frame_dict["frame_number"]
            frame_labels = etav.VideoFrameLabels(frame_number=frame_number)
            for k, v in frame_dict.items():
                if isinstance(v, dict) and "_cls" in v:
                    field_labels = _make_frame_labels(
                        k, v, frame_number, prefix="frames."
                    )
                    frame_labels.merge_labels(field_labels)

            labels.add_frame(frame_labels)

        sample_schema = state.dataset.get_field_schema()
        for frame_number in range(
            1, etav.get_frame_count(sample["filepath"]) + 1
        ):
            frame_labels = etav.VideoFrameLabels(frame_number=frame_number)
            for k, v in sample.items():
                if k not in sample_schema:
                    continue

                field = sample_schema[k]
                if not isinstance(field, fof.EmbeddedDocumentField):
                    continue

                if not issubclass(field.document_type, fol.Label):
                    continue

                field_labels = _make_frame_labels(k, v, frame_number)
                for obj in field_labels.objects:
                    obj.frame_number = frame_number

                frame_labels.merge_labels(field_labels)

            labels.add_frame(frame_labels, overwrite=False)

        fps = etav.get_frame_rate(sample["filepath"])
        self.write_message(
            {
                "type": "video_data-%s" % _id,
                "frames": frames,
                "labels": labels.serialize(),
                "fps": fps,
            }
        )

    def get_statistics_awaitables(self, only=None):
        """Gets statistic awaitables that will send statistics to the relevant
        client(s) when executed
    
        Args:
            only (None): a client to restrict the messages to

        Returns:
            a list of coroutines
        """
        if StateHandler.state["dataset"] is None:
            return []
        state = fos.StateDescription.from_dict(StateHandler.state)
        view = state.view or state.dataset
        awaitables = [self.send_statistics(view, only=only)]

        for stage in _make_filter_stages(state.dataset, state.filters):
            view = view.add_stage(stage)

        if len(state.filters):
            awaitables.append(
                self.send_statistics(view, extended=True, only=only,)
            )

        return awaitables

    @classmethod
    async def send_updates(cls, ignore=None, only=None):
        """Sends an update event to the all clients, exluding the ignore
        client, if it is not None.

        Args:
            ignore (None): a client to not send the update to
            only (None): a client to restrict the updates to
        """
        response = {"type": "update", "state": StateHandler.state}
        if only:
            only.write_message(response)
            return

        for client in cls.clients:
            if client == ignore:
                continue
            client.write_message(response)

    async def send_statistics(self, view, extended=False, only=None):
        """Sends a statistics event given using the provided view to all App
        clients, unless an only client is provided in which case it is only
        sent to the that client.

        Args:
            view: a view
            extended (False): extended flag
            only (None): a client to restrict the message to
        """
        aggs = fos.DatasetStatistics(view).aggregations
        stats = await view._async_aggregate(self.sample_collection, aggs)
        stats = [r.serialize(reflective=True) for r in stats]

        message = {"type": "statistics", "stats": stats, "extended": extended}

        if only:
            only.write_message(message)
        else:
            for client in StateHandler.app_clients:
                client.write_message(message)

    async def send_page(self, page, page_length=20):
        """Sends a pagination response to the current client

        Args:
            page: the page number
            page_length (20): the number of items to return
        """
        state = fos.StateDescription.from_dict(StateHandler.state)
        if state.view is not None:
            view = state.view
        elif state.dataset is not None:
            view = state.dataset.view()
        else:
            self.write_message(
                {"type": "page", "page": page, "results": [], "more": False}
            )
            return

        for stage in _make_filter_stages(state.dataset, state.filters):
            if type(stage) in _WITHOUT_PAGINATION_EXTENDED_STAGES:
                continue

            view = view.add_stage(stage)

        view = view.skip((page - 1) * page_length)
        pipeline = view._pipeline(hide_frames=True, squash_frames=True)
        samples = await self.sample_collection.aggregate(pipeline).to_list(
            page_length + 1
        )
        convert(samples)

        more = False
        if len(samples) > page_length:
            samples = samples[:page_length]
            more = page + 1

        results = [{"sample": s} for s in samples]
        for r in results:
            w, h = get_file_dimensions(r["sample"]["filepath"])
            r["width"] = w
            r["height"] = h
            # default to image

        for r in results:
            s = r["sample"]
            s["filepath"] = (
                s["filepath"].replace(os.sep, posixpath.sep).split(":")[-1]
            )

        message = {
            "type": "page",
            "page": page,
            "results": results,
            "more": more,
        }

        self.write_message(message)

    async def on_distributions(self, group):
        """Sends distribution data with respect to a group to the requesting
        client.

        Args:
            group: the distribution group. Valid groups are 'labels', 'scalars',
                and 'tags'.
        """
        state = fos.StateDescription.from_dict(StateHandler.state)
        results = None
        if state.view is not None:
            view = state.view
        elif state.dataset is not None:
            view = state.dataset.view()
        else:
            results = []

        for stage_dict in state.filters.values():
            stage = fosg.ViewStage._from_dict(stage_dict)
            view = view.add_stage(stage)

        if group == LABELS and results is None:
            aggregations = []
            fields = []
            for name, field in view.get_field_schema().items():
                if isinstance(field, fof.EmbeddedDocumentField) and issubclass(
                    field.document_type, fol.Label
                ):
                    aggregations.append(foa.CountLabels(name))
                    fields.append(field)

            if view.media_type == fom.VIDEO:
                for name, field in view.get_frame_field_schema().items():
                    if isinstance(
                        field, fof.EmbeddedDocumentField
                    ) and issubclass(field.document_type, fol.Label):
                        aggregations.append(foa.CountLabels("frames." + name))
                        fields.append(field)

            results = []
            response = await view._async_aggregate(
                self.sample_collection, aggregations
            )
            for idx, result in enumerate(response):
                results.append(
                    {
                        "type": fields[idx].document_type.__name__,
                        "name": result.name,
                        "data": sorted(
                            [
                                {"key": k, "count": v}
                                for k, v in result.labels.items()
                            ],
                            key=lambda i: i["count"],
                            reverse=True,
                        ),
                    }
                )

        elif group == TAGS and results is None:
            result = await view._async_aggregate(
                self.sample_collection, foa.CountValues("tags")
            )
            results = [
                {
                    "type": "list",
                    "name": result.name,
                    "data": sorted(
                        [
                            {"key": k, "count": v}
                            for k, v in result.values.items()
                        ],
                        key=lambda i: i["count"],
                        reverse=True,
                    ),
                }
            ]
        elif results is None:
            results = await _get_distributions(
                self.sample_collection, view, group
            )

        self.write_message({"type": "distributions", "results": results})


def _make_range_expression(f, args):
    expr = None
    if "range" in args:
        mn, mx = args["range"]
        none = args["none"]
        expr = (f >= mn) & (f <= mx)
        if args.get("none", False):
            expr |= ~f
    elif "none" in args:
        if args["none"]:
            expr = f
        else:
            expr = ~f

    return expr


def _make_filter_stages(dataset, filters):
    field_schema = dataset.get_field_schema()
    if dataset.media_type == fom.VIDEO:
        frame_field_schema = dataset.get_frame_field_schema()
    else:
        frame_field_schema = None
    stages = []
    for path, args in filters.items():
        if path.startswith("frames."):
            schema = frame_field_schema
            field = schema[path[len("frames.") :]]
        else:
            schema = field_schema
            field = schema[path]

        if isinstance(field, fof.EmbeddedDocumentField):
            stage_cls = fosg.FilterField
            if issubclass(field.document_type, foa._LABELS):
                stage_cls = fosg.FilterLabels
            expr = _make_range_expression(F("confidence"), args)
            if "labels" in args:
                labels_expr = F("label").is_in(args["labels"])
                if expr is not None:
                    expr &= labels_expr
                else:
                    expr = labels_expr

            stages.append(stage_cls(path, expr))
        else:
            expr = _make_range_expression(F(path), args)
            stages.append(fosg.Match(expr))

    return stages


async def _get_distributions(coll, view, group):
    pipeline = deepcopy(DISTRIBUTION_PIPELINES[group])
    await _numeric_distribution_pipelines(coll, view, pipeline)
    pipeline = view._pipeline(pipeline=pipeline)
    response = await coll.aggregate(pipeline).to_list(1)

    result = []
    for f in response[0].values():
        result += f

    return sorted(result, key=lambda d: d["name"])


async def _numeric_bounds(coll, view, numerics):
    bounds_pipeline = [{"$facet": {}}]
    if len(numerics) == 0:
        return {}

    for idx, (k, v) in enumerate(numerics.items()):
        bounds_pipeline[0]["$facet"]["numeric-%d" % idx] = [
            {
                "$group": {
                    "_id": k,
                    "min": {"$min": "$%s" % k},
                    "max": {"$max": "$%s" % k},
                },
            }
        ]

    pipeline = view._pipeline(pipeline=bounds_pipeline)
    result = await coll.aggregate(pipeline).to_list(1)
    return result[0]


async def _numeric_distribution_pipelines(coll, view, pipeline, buckets=50):
    numerics = view._dataset.get_field_schema(ftype=fof.IntField)
    numerics.update(view._dataset.get_field_schema(ftype=fof.FloatField))
    # here we query the min and max for each numeric field
    # unfortunately, it looks like this has to be a separate query
    bounds = await _numeric_bounds(coll, view, numerics)

    # for each numeric field, build the boundaries array with the
    # min/max results when adding the field's sub-pipeline
    for idx, (k, v) in enumerate(numerics.items()):
        sub_pipeline = "numeric-%d" % idx
        if not bounds[sub_pipeline]:
            continue
        field_bounds = bounds[sub_pipeline][0]
        mn = field_bounds["min"]
        mx = field_bounds["max"]

        # if min and max are equal, we artifically create a boundary
        # @todo alternative approach to scalar fields with only one value
        if mn == mx:
            if mx > 0:
                mn = 0
            else:
                mx = 0

        step = (mx - mn) / buckets
        boundaries = [mn + step * s for s in range(0, buckets)]

        pipeline[0]["$facet"][sub_pipeline] = [
            {
                "$bucket": {
                    "groupBy": "$%s" % k,
                    "boundaries": boundaries,
                    "default": "null",
                    "output": {"count": {"$sum": 1}},
                }
            },
            {
                "$group": {
                    "_id": k,
                    "data": {
                        "$push": {
                            "key": {
                                "$cond": [
                                    {"$ne": ["$_id", "null"]},
                                    {"$add": ["$_id", step / 2]},
                                    "null",
                                ]
                            },
                            "count": "$count",
                        }
                    },
                }
            },
            {
                "$project": {
                    "name": k,
                    "type": v.__class__.__name__[
                        : -len("Field")  # grab field type from the class
                    ].lower(),
                    "data": "$data",
                }
            },
        ]


class Application(tornado.web.Application):
    """FiftyOne Tornado Application"""

    def __init__(self, **settings):
        static_path = "C:/" if os.name == "nt" else "/"
        handlers = [
            (r"/fiftyone", FiftyOneHandler),
            (
                r"/filepath/(.*)",
                tornado.web.StaticFileHandler,
                {"path": static_path},
            ),
            (r"/stages", StagesHandler),
            (r"/state", StateHandler),
        ]
        db = foo.get_async_db_conn()
        super().__init__(handlers, db=db, **settings)


if __name__ == "__main__":
    log_path = os.path.join(
        foc.FIFTYONE_CONFIG_DIR, "var", "log", "server.log"
    )
    etau.ensure_basedir(log_path)
    # pylint: disable=no-member
    parser = argparse.ArgumentParser()
    parser.add_argument("--port", type=int, default=5151)
    args = parser.parse_args()
    app = Application(debug=foc.DEV_INSTALL)
    app.listen(args.port)
    tornado.ioloop.IOLoop.current().start()<|MERGE_RESOLUTION|>--- conflicted
+++ resolved
@@ -30,11 +30,8 @@
 os.environ["FIFTYONE_SERVER"] = "1"
 import fiftyone.core.aggregations as foa
 import fiftyone.constants as foc
-<<<<<<< HEAD
 from fiftyone.core.expressions import ViewField as F
-=======
 import fiftyone.core.dataset as fod
->>>>>>> a9961684
 import fiftyone.core.fields as fof
 import fiftyone.core.labels as fol
 import fiftyone.core.media as fom
